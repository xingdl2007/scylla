/*
 * Copyright (C) 2015 ScyllaDB
 */

/*
 * This file is part of Scylla.
 *
 * Scylla is free software: you can redistribute it and/or modify
 * it under the terms of the GNU Affero General Public License as published by
 * the Free Software Foundation, either version 3 of the License, or
 * (at your option) any later version.
 *
 * Scylla is distributed in the hope that it will be useful,
 * but WITHOUT ANY WARRANTY; without even the implied warranty of
 * MERCHANTABILITY or FITNESS FOR A PARTICULAR PURPOSE.  See the
 * GNU General Public License for more details.
 *
 * You should have received a copy of the GNU General Public License
 * along with Scylla.  If not, see <http://www.gnu.org/licenses/>.
 */


#include <boost/test/unit_test.hpp>
#include <seastar/core/sleep.hh>
#include <seastar/util/backtrace.hh>
#include <seastar/util/alloc_failure_injector.hh>
#include <boost/algorithm/cxx11/any_of.hpp>

#include "tests/test-utils.hh"
#include "tests/mutation_assertions.hh"
#include "tests/mutation_reader_assertions.hh"
#include "tests/mutation_source_test.hh"

#include "schema_builder.hh"
#include "simple_schema.hh"
#include "row_cache.hh"
#include "core/thread.hh"
#include "memtable.hh"
#include "partition_slice_builder.hh"
#include "tests/memtable_snapshot_source.hh"

using namespace std::chrono_literals;

static seastar::logger test_log("test");

static schema_ptr make_schema() {
    return schema_builder("ks", "cf")
        .with_column("pk", bytes_type, column_kind::partition_key)
        .with_column("v", bytes_type, column_kind::regular_column)
        .build();
}

static thread_local api::timestamp_type next_timestamp = 1;

static
mutation make_new_mutation(schema_ptr s, partition_key key) {
    mutation m(key, s);
    static thread_local int next_value = 1;
    m.set_clustered_cell(clustering_key::make_empty(), "v", data_value(to_bytes(sprint("v%d", next_value++))), next_timestamp++);
    return m;
}

static inline
mutation make_new_large_mutation(schema_ptr s, partition_key key) {
    mutation m(key, s);
    static thread_local int next_value = 1;
    static constexpr size_t blob_size = 64 * 1024;
    std::vector<int> data;
    data.reserve(blob_size);
    for (unsigned i = 0; i < blob_size; i++) {
        data.push_back(next_value);
    }
    next_value++;
    bytes b(reinterpret_cast<int8_t*>(data.data()), data.size() * sizeof(int));
    m.set_clustered_cell(clustering_key::make_empty(), "v", data_value(std::move(b)), next_timestamp++);
    return m;
}

static
partition_key new_key(schema_ptr s) {
    static thread_local int next = 0;
    return partition_key::from_single_value(*s, to_bytes(sprint("key%d", next++)));
}

static
mutation make_new_mutation(schema_ptr s) {
    return make_new_mutation(s, new_key(s));
}

static inline
mutation make_new_large_mutation(schema_ptr s, int key) {
    return make_new_large_mutation(s, partition_key::from_single_value(*s, to_bytes(sprint("key%d", key))));
}

static inline
mutation make_new_mutation(schema_ptr s, int key) {
    return make_new_mutation(s, partition_key::from_single_value(*s, to_bytes(sprint("key%d", key))));
}

snapshot_source make_decorated_snapshot_source(snapshot_source src, std::function<mutation_source(mutation_source)> decorator) {
    return snapshot_source([src = std::move(src), decorator = std::move(decorator)] () mutable {
        return decorator(src());
    });
}

mutation_source make_source_with(mutation m) {
    return mutation_source([m] (schema_ptr s, const dht::partition_range&, const query::partition_slice&, const io_priority_class&, tracing::trace_state_ptr, streamed_mutation::forwarding fwd) {
        assert(m.schema() == s);
        return flat_mutation_reader_from_mutations({m}, std::move(fwd));
    });
}

// It is assumed that src won't change.
snapshot_source snapshot_source_from_snapshot(mutation_source src) {
    return snapshot_source([src = std::move(src)] {
        return src;
    });
}

SEASTAR_TEST_CASE(test_cache_delegates_to_underlying) {
    return seastar::async([] {
        auto s = make_schema();
        auto m = make_new_mutation(s);

        cache_tracker tracker;
        row_cache cache(s, snapshot_source_from_snapshot(make_source_with(m)), tracker);

        assert_that(cache.make_reader(s, query::full_partition_range))
            .produces(m)
            .produces_end_of_stream();
    });
}

SEASTAR_TEST_CASE(test_cache_works_after_clearing) {
    return seastar::async([] {
        auto s = make_schema();
        auto m = make_new_mutation(s);

        cache_tracker tracker;
        row_cache cache(s, snapshot_source_from_snapshot(make_source_with(m)), tracker);

        assert_that(cache.make_reader(s, query::full_partition_range))
            .produces(m)
            .produces_end_of_stream();

        tracker.clear();

        assert_that(cache.make_reader(s, query::full_partition_range))
            .produces(m)
            .produces_end_of_stream();
    });
}

class partition_counting_reader final : public delegating_reader<flat_mutation_reader> {
    int& _counter;
    bool _count_fill_buffer = true;
public:
    partition_counting_reader(flat_mutation_reader mr, int& counter)
        : delegating_reader<flat_mutation_reader>(std::move(mr)), _counter(counter) { }
    virtual future<> fill_buffer() override {
        if (_count_fill_buffer) {
            ++_counter;
            _count_fill_buffer = false;
        }
        return delegating_reader<flat_mutation_reader>::fill_buffer();
    }
<<<<<<< HEAD

    virtual future<> fast_forward_to(const dht::partition_range& pr, db::timeout_clock::time_point timeout) override {
        return _reader.fast_forward_to(pr, timeout);
=======
    virtual void next_partition() override {
        _count_fill_buffer = false;
        ++_counter;
        delegating_reader<flat_mutation_reader>::next_partition();
>>>>>>> 04309684
    }
};

flat_mutation_reader make_counting_reader(flat_mutation_reader mr, int& counter) {
    return make_flat_mutation_reader<partition_counting_reader>(std::move(mr), counter);
}

SEASTAR_TEST_CASE(test_cache_delegates_to_underlying_only_once_empty_full_range) {
    return seastar::async([] {
        auto s = make_schema();
        int secondary_calls_count = 0;
        cache_tracker tracker;
        row_cache cache(s, snapshot_source_from_snapshot(mutation_source([&secondary_calls_count] (schema_ptr s, const dht::partition_range& range, const query::partition_slice&, const io_priority_class&, tracing::trace_state_ptr, streamed_mutation::forwarding fwd) {
            return make_counting_reader(make_empty_flat_reader(s), secondary_calls_count);
        })), tracker);

        assert_that(cache.make_reader(s, query::full_partition_range))
            .produces_end_of_stream();
        BOOST_REQUIRE_EQUAL(secondary_calls_count, 1);
        assert_that(cache.make_reader(s, query::full_partition_range))
            .produces_end_of_stream();
        BOOST_REQUIRE_EQUAL(secondary_calls_count, 1);
    });
}

dht::partition_range make_single_partition_range(schema_ptr& s, int pkey) {
    auto pk = partition_key::from_exploded(*s, { int32_type->decompose(pkey) });
    auto dk = dht::global_partitioner().decorate_key(*s, pk);
    return dht::partition_range::make_singular(dk);
}

SEASTAR_TEST_CASE(test_cache_delegates_to_underlying_only_once_empty_single_partition_query) {
    return seastar::async([] {
        auto s = make_schema();
        int secondary_calls_count = 0;
        cache_tracker tracker;
        row_cache cache(s, snapshot_source_from_snapshot(mutation_source([&secondary_calls_count] (schema_ptr s, const dht::partition_range& range, const query::partition_slice&, const io_priority_class&, tracing::trace_state_ptr, streamed_mutation::forwarding fwd) {
            return make_counting_reader(make_empty_flat_reader(s), secondary_calls_count);
        })), tracker);
        auto range = make_single_partition_range(s, 100);
        assert_that(cache.make_reader(s, range))
            .produces_end_of_stream();
        BOOST_REQUIRE_EQUAL(secondary_calls_count, 1);
        assert_that(cache.make_reader(s, range))
            .produces_eos_or_empty_mutation();
        BOOST_REQUIRE_EQUAL(secondary_calls_count, 1);
    });
}

SEASTAR_TEST_CASE(test_cache_uses_continuity_info_for_single_partition_query) {
    return seastar::async([] {
        auto s = make_schema();
        int secondary_calls_count = 0;
        cache_tracker tracker;
        row_cache cache(s, snapshot_source_from_snapshot(mutation_source([&secondary_calls_count] (schema_ptr s, const dht::partition_range& range, const query::partition_slice&, const io_priority_class&, tracing::trace_state_ptr, streamed_mutation::forwarding fwd) {
            return make_counting_reader(make_empty_flat_reader(s), secondary_calls_count);
        })), tracker);

        assert_that(cache.make_reader(s, query::full_partition_range))
                .produces_end_of_stream();
        BOOST_REQUIRE_EQUAL(secondary_calls_count, 1);

        auto range = make_single_partition_range(s, 100);

        assert_that(cache.make_reader(s, range))
                .produces_end_of_stream();
        BOOST_REQUIRE_EQUAL(secondary_calls_count, 1);
    });
}

void test_cache_delegates_to_underlying_only_once_with_single_partition(schema_ptr s,
                                                                        const mutation& m,
                                                                        const dht::partition_range& range,
                                                                        int calls_to_secondary) {
    int secondary_calls_count = 0;
    cache_tracker tracker;
    row_cache cache(s, snapshot_source_from_snapshot(mutation_source([m, &secondary_calls_count] (schema_ptr s, const dht::partition_range& range, const query::partition_slice&, const io_priority_class&, tracing::trace_state_ptr, streamed_mutation::forwarding fwd) {
        assert(m.schema() == s);
        if (range.contains(dht::ring_position(m.decorated_key()), dht::ring_position_comparator(*s))) {
            return make_counting_reader(flat_mutation_reader_from_mutations({m}, std::move(fwd)), secondary_calls_count);
        } else {
            return make_counting_reader(make_empty_flat_reader(s), secondary_calls_count);
        }
    })), tracker);

    assert_that(cache.make_reader(s, range))
        .produces(m)
        .produces_end_of_stream();
    BOOST_REQUIRE_EQUAL(secondary_calls_count, calls_to_secondary);
    assert_that(cache.make_reader(s, range))
        .produces(m)
        .produces_end_of_stream();
    BOOST_REQUIRE_EQUAL(secondary_calls_count, calls_to_secondary);
}

SEASTAR_TEST_CASE(test_cache_delegates_to_underlying_only_once_single_key_range) {
    return seastar::async([] {
        auto s = make_schema();
        auto m = make_new_mutation(s);
        test_cache_delegates_to_underlying_only_once_with_single_partition(s, m,
            dht::partition_range::make_singular(query::ring_position(m.decorated_key())), 1);
    });
}

SEASTAR_TEST_CASE(test_cache_delegates_to_underlying_only_once_full_range) {
    return seastar::async([] {
        auto s = make_schema();
        auto m = make_new_mutation(s);
        test_cache_delegates_to_underlying_only_once_with_single_partition(s, m, query::full_partition_range, 2);
    });
}

SEASTAR_TEST_CASE(test_cache_delegates_to_underlying_only_once_range_open) {
    return seastar::async([] {
        auto s = make_schema();
        auto m = make_new_mutation(s);
        dht::partition_range::bound end = {dht::ring_position(m.decorated_key()), true};
        dht::partition_range range = dht::partition_range::make_ending_with(end);
        test_cache_delegates_to_underlying_only_once_with_single_partition(s, m, range, 2);
    });
}

// partitions must be sorted by decorated key
static void require_no_token_duplicates(const std::vector<mutation>& partitions) {
    std::experimental::optional<dht::token> last_token;
    for (auto&& p : partitions) {
        const dht::decorated_key& key = p.decorated_key();
        if (last_token && key.token() == *last_token) {
            BOOST_FAIL("token duplicate detected");
        }
        last_token = key.token();
    }
}

SEASTAR_TEST_CASE(test_cache_delegates_to_underlying_only_once_multiple_mutations) {
    return seastar::async([] {
        auto s = schema_builder("ks", "cf")
            .with_column("key", bytes_type, column_kind::partition_key)
            .with_column("v", bytes_type)
            .build();

        auto make_partition_mutation = [s] (bytes key) -> mutation {
            mutation m(partition_key::from_single_value(*s, key), s);
            m.set_clustered_cell(clustering_key::make_empty(), "v", data_value(bytes("v1")), 1);
            return m;
        };

        int partition_count = 5;

        std::vector<mutation> partitions;
        for (int i = 0; i < partition_count; ++i) {
            partitions.emplace_back(
                make_partition_mutation(to_bytes(sprint("key_%d", i))));
        }

        std::sort(partitions.begin(), partitions.end(), mutation_decorated_key_less_comparator());
        require_no_token_duplicates(partitions);

        dht::decorated_key key_before_all = partitions.front().decorated_key();
        partitions.erase(partitions.begin());

        dht::decorated_key key_after_all = partitions.back().decorated_key();
        partitions.pop_back();

        cache_tracker tracker;
        auto mt = make_lw_shared<memtable>(s);

        for (auto&& m : partitions) {
            mt->apply(m);
        }

        auto make_cache = [&tracker, &mt](schema_ptr s, int& secondary_calls_count) -> lw_shared_ptr<row_cache> {
            auto secondary = mutation_source([&mt, &secondary_calls_count] (schema_ptr s, const dht::partition_range& range,
                    const query::partition_slice& slice, const io_priority_class& pc, tracing::trace_state_ptr trace, streamed_mutation::forwarding fwd) {
                return make_counting_reader(mt->make_flat_reader(s, range, slice, pc, std::move(trace), std::move(fwd)), secondary_calls_count);
            });

            return make_lw_shared<row_cache>(s, snapshot_source_from_snapshot(secondary), tracker);
        };

        auto make_ds = [&make_cache](schema_ptr s, int& secondary_calls_count) -> mutation_source {
            auto cache = make_cache(s, secondary_calls_count);
            return mutation_source([cache] (schema_ptr s, const dht::partition_range& range,
                    const query::partition_slice& slice, const io_priority_class& pc, tracing::trace_state_ptr trace, streamed_mutation::forwarding fwd) {
                return cache->make_flat_reader(s, range, slice, pc, std::move(trace), std::move(fwd));
            });
        };

        auto do_test = [&s, &partitions] (const mutation_source& ds, const dht::partition_range& range,
                                          int& secondary_calls_count, int expected_calls) {
            assert_that(ds(s, range))
                .produces(slice(partitions, range))
                .produces_end_of_stream();
            BOOST_CHECK_EQUAL(expected_calls, secondary_calls_count);
        };

        {
            int secondary_calls_count = 0;
            auto test = [&] (const mutation_source& ds, const dht::partition_range& range, int expected_count) {
                do_test(ds, range, secondary_calls_count, expected_count);
            };

            auto ds = make_ds(s, secondary_calls_count);
            auto expected = partitions.size() + 1;
            test(ds, query::full_partition_range, expected);
            test(ds, query::full_partition_range, expected);
            test(ds, dht::partition_range::make_ending_with({partitions[0].decorated_key(), false}), expected);
            test(ds, dht::partition_range::make_ending_with({partitions[0].decorated_key(), true}), expected);
            test(ds, dht::partition_range::make_starting_with({partitions.back().decorated_key(), false}), expected);
            test(ds, dht::partition_range::make_starting_with({partitions.back().decorated_key(), true}), expected);
            test(ds, dht::partition_range::make_ending_with({partitions[1].decorated_key(), false}), expected);
            test(ds, dht::partition_range::make_ending_with({partitions[1].decorated_key(), true}), expected);
            test(ds, dht::partition_range::make_starting_with({partitions[1].decorated_key(), false}), expected);
            test(ds, dht::partition_range::make_starting_with({partitions[1].decorated_key(), true}), expected);
            test(ds, dht::partition_range::make_ending_with({partitions.back().decorated_key(), false}), expected);
            test(ds, dht::partition_range::make_ending_with({partitions.back().decorated_key(), true}), expected);
            test(ds, dht::partition_range::make_starting_with({partitions[0].decorated_key(), false}), expected);
            test(ds, dht::partition_range::make_starting_with({partitions[0].decorated_key(), true}), expected);
            test(ds, dht::partition_range::make(
                {dht::ring_position::starting_at(key_before_all.token())},
                {dht::ring_position::ending_at(key_after_all.token())}),
                expected);
            test(ds, dht::partition_range::make(
                {partitions[0].decorated_key(), true},
                {partitions[1].decorated_key(), true}),
                expected);
            test(ds, dht::partition_range::make(
                {partitions[0].decorated_key(), false},
                {partitions[1].decorated_key(), true}),
                expected);
            test(ds, dht::partition_range::make(
                {partitions[0].decorated_key(), true},
                {partitions[1].decorated_key(), false}),
                expected);
            test(ds, dht::partition_range::make(
                {partitions[0].decorated_key(), false},
                {partitions[1].decorated_key(), false}),
                expected);
            test(ds, dht::partition_range::make(
                {partitions[1].decorated_key(), true},
                {partitions[2].decorated_key(), true}),
                expected);
            test(ds, dht::partition_range::make(
                {partitions[1].decorated_key(), false},
                {partitions[2].decorated_key(), true}),
                expected);
            test(ds, dht::partition_range::make(
                {partitions[1].decorated_key(), true},
                {partitions[2].decorated_key(), false}),
                expected);
            test(ds, dht::partition_range::make(
                {partitions[1].decorated_key(), false},
                {partitions[2].decorated_key(), false}),
                expected);
            test(ds, dht::partition_range::make(
                {partitions[0].decorated_key(), true},
                {partitions[2].decorated_key(), true}),
                expected);
            test(ds, dht::partition_range::make(
                {partitions[0].decorated_key(), false},
                {partitions[2].decorated_key(), true}),
                expected);
            test(ds, dht::partition_range::make(
                {partitions[0].decorated_key(), true},
                {partitions[2].decorated_key(), false}),
                expected);
            test(ds, dht::partition_range::make(
                {partitions[0].decorated_key(), false},
                {partitions[2].decorated_key(), false}),
                expected);
        }
        {
            int secondary_calls_count = 0;
            auto ds = make_ds(s, secondary_calls_count);
            auto range = dht::partition_range::make(
                {partitions[0].decorated_key(), true},
                {partitions[1].decorated_key(), true});
            assert_that(ds(s, range))
                .produces(slice(partitions, range))
                .produces_end_of_stream();
            BOOST_CHECK_EQUAL(3, secondary_calls_count);
            assert_that(ds(s, range))
                .produces(slice(partitions, range))
                .produces_end_of_stream();
            BOOST_CHECK_EQUAL(3, secondary_calls_count);
            auto range2 = dht::partition_range::make(
                {partitions[0].decorated_key(), true},
                {partitions[1].decorated_key(), false});
            assert_that(ds(s, range2))
                .produces(slice(partitions, range2))
                .produces_end_of_stream();
            BOOST_CHECK_EQUAL(3, secondary_calls_count);
            auto range3 = dht::partition_range::make(
                {dht::ring_position::starting_at(key_before_all.token())},
                {partitions[2].decorated_key(), false});
            assert_that(ds(s, range3))
                .produces(slice(partitions, range3))
                .produces_end_of_stream();
            BOOST_CHECK_EQUAL(5, secondary_calls_count);
        }
        {
            int secondary_calls_count = 0;
            auto test = [&] (const mutation_source& ds, const dht::partition_range& range, int expected_count) {
                do_test(ds, range, secondary_calls_count, expected_count);
            };

            auto cache = make_cache(s, secondary_calls_count);
            auto ds = mutation_source([cache] (schema_ptr s, const dht::partition_range& range,
                    const query::partition_slice& slice, const io_priority_class& pc, tracing::trace_state_ptr trace, streamed_mutation::forwarding fwd) {
                    return cache->make_flat_reader(s, range, slice, pc, std::move(trace), std::move(fwd));
            });

            test(ds, query::full_partition_range, partitions.size() + 1);
            test(ds, query::full_partition_range, partitions.size() + 1);

            cache->invalidate([] {}, key_after_all);

            assert_that(ds(s, query::full_partition_range))
                .produces(slice(partitions, query::full_partition_range))
                .produces_end_of_stream();
            BOOST_CHECK_EQUAL(partitions.size() + 2, secondary_calls_count);
        }
    });
}

static std::vector<mutation> make_ring(schema_ptr s, int n_mutations) {
    std::vector<mutation> mutations;
    for (int i = 0; i < n_mutations; ++i) {
        mutations.push_back(make_new_mutation(s));
    }
    std::sort(mutations.begin(), mutations.end(), mutation_decorated_key_less_comparator());
    return mutations;
}

SEASTAR_TEST_CASE(test_query_of_incomplete_range_goes_to_underlying) {
    return seastar::async([] {
        auto s = make_schema();

        std::vector<mutation> mutations = make_ring(s, 3);

        auto mt = make_lw_shared<memtable>(s);
        for (auto&& m : mutations) {
            mt->apply(m);
        }

        cache_tracker tracker;
        row_cache cache(s, snapshot_source_from_snapshot(mt->as_data_source()), tracker);

        auto get_partition_range = [] (const mutation& m) {
            return dht::partition_range::make_singular(query::ring_position(m.decorated_key()));
        };

        auto key0_range = get_partition_range(mutations[0]);
        auto key2_range = get_partition_range(mutations[2]);

        // Populate cache for first key
        assert_that(cache.make_reader(s, key0_range))
            .produces(mutations[0])
            .produces_end_of_stream();

        // Populate cache for last key
        assert_that(cache.make_reader(s, key2_range))
            .produces(mutations[2])
            .produces_end_of_stream();

        // Test single-key queries
        assert_that(cache.make_reader(s, key0_range))
            .produces(mutations[0])
            .produces_end_of_stream();

        assert_that(cache.make_reader(s, key2_range))
            .produces(mutations[2])
            .produces_end_of_stream();

        // Test range query
        assert_that(cache.make_reader(s, query::full_partition_range))
            .produces(mutations[0])
            .produces(mutations[1])
            .produces(mutations[2])
            .produces_end_of_stream();
    });
}

SEASTAR_TEST_CASE(test_single_key_queries_after_population_in_reverse_order) {
    return seastar::async([] {
        auto s = make_schema();

        auto mt = make_lw_shared<memtable>(s);

        std::vector<mutation> mutations = make_ring(s, 3);

        for (auto&& m : mutations) {
            mt->apply(m);
        }

        cache_tracker tracker;
        row_cache cache(s, snapshot_source_from_snapshot(mt->as_data_source()), tracker);

        auto get_partition_range = [] (const mutation& m) {
            return dht::partition_range::make_singular(query::ring_position(m.decorated_key()));
        };

        auto key0_range = get_partition_range(mutations[0]);
        auto key1_range = get_partition_range(mutations[1]);
        auto key2_range = get_partition_range(mutations[2]);

        for (int i = 0; i < 2; ++i) {
            assert_that(cache.make_reader(s, key2_range))
                .produces(mutations[2])
                .produces_end_of_stream();

            assert_that(cache.make_reader(s, key1_range))
                .produces(mutations[1])
                .produces_end_of_stream();

            assert_that(cache.make_reader(s, key0_range))
                .produces(mutations[0])
                .produces_end_of_stream();
        }
    });
}

SEASTAR_TEST_CASE(test_row_cache_conforms_to_mutation_source) {
    return seastar::async([] {
        cache_tracker tracker;

        run_mutation_source_tests([&tracker](schema_ptr s, const std::vector<mutation>& mutations) -> mutation_source {
            auto mt = make_lw_shared<memtable>(s);

            for (auto&& m : mutations) {
                mt->apply(m);
            }

            auto cache = make_lw_shared<row_cache>(s, snapshot_source_from_snapshot(mt->as_data_source()), tracker);
            return mutation_source([cache] (schema_ptr s,
                    const dht::partition_range& range,
                    const query::partition_slice& slice,
                    const io_priority_class& pc,
                    tracing::trace_state_ptr trace_state,
                    streamed_mutation::forwarding fwd,
                    mutation_reader::forwarding fwd_mr) {
                return cache->make_flat_reader(s, range, slice, pc, std::move(trace_state), fwd, fwd_mr);
            });
        });
    });
}

static
mutation make_fully_continuous(const mutation& m) {
    mutation res = m;
    res.partition().make_fully_continuous();
    return res;
}

SEASTAR_TEST_CASE(test_reading_from_random_partial_partition) {
    return seastar::async([] {
        cache_tracker tracker;
        random_mutation_generator gen(random_mutation_generator::generate_counters::no);

        // The test primes the cache with m1, which has random continuity,
        // and then applies m2 on top of it. This should result in some of m2's
        // write information to be dropped. The test then verifies that we still get the
        // proper m1 + m2.

        auto m1 = gen();
        auto m2 = make_fully_continuous(gen());

        memtable_snapshot_source underlying(gen.schema());
        underlying.apply(make_fully_continuous(m1));

        row_cache cache(gen.schema(), snapshot_source([&] { return underlying(); }), tracker);

        cache.populate(m1); // m1 is supposed to have random continuity and populate() should preserve it

        auto rd1 = cache.make_reader(gen.schema());
        auto sm1 = rd1().get0();

        // Merge m2 into cache
        auto mt = make_lw_shared<memtable>(gen.schema());
        mt->apply(m2);
        cache.update([&] { underlying.apply(m2); }, *mt).get();

        auto rd2 = cache.make_reader(gen.schema());
        auto sm2 = rd2().get0();

        assert_that(std::move(sm1)).has_mutation().is_equal_to(m1);
        assert_that(std::move(sm2)).has_mutation().is_equal_to(m1 + m2);
    });
}

SEASTAR_TEST_CASE(test_random_partition_population) {
    return seastar::async([] {
        cache_tracker tracker;
        random_mutation_generator gen(random_mutation_generator::generate_counters::no);

        auto m1 = make_fully_continuous(gen());
        auto m2 = make_fully_continuous(gen());

        memtable_snapshot_source underlying(gen.schema());
        underlying.apply(m1);

        row_cache cache(gen.schema(), snapshot_source([&] { return underlying(); }), tracker);

        assert_that(cache.make_reader(gen.schema()))
            .produces(m1)
            .produces_end_of_stream();

        cache.invalidate([&] {
            underlying.apply(m2);
        }).get();

        auto pr = dht::partition_range::make_singular(m2.decorated_key());
        assert_that(cache.make_reader(gen.schema(), pr))
            .produces(m1 + m2)
            .produces_end_of_stream();
    });
}

SEASTAR_TEST_CASE(test_eviction) {
    return seastar::async([] {
        auto s = make_schema();
        auto mt = make_lw_shared<memtable>(s);

        cache_tracker tracker;
        row_cache cache(s, snapshot_source_from_snapshot(mt->as_data_source()), tracker);

        std::vector<dht::decorated_key> keys;
        for (int i = 0; i < 100000; i++) {
            auto m = make_new_mutation(s);
            keys.emplace_back(m.decorated_key());
            cache.populate(m);
        }

        std::random_device random;
        std::shuffle(keys.begin(), keys.end(), std::default_random_engine(random()));

        for (auto&& key : keys) {
            cache.make_reader(s, dht::partition_range::make_singular(key));
        }

        while (tracker.partitions() > 0) {
            logalloc::shard_tracker().reclaim(100);
        }
    });
}

bool has_key(row_cache& cache, const dht::decorated_key& key) {
    auto range = dht::partition_range::make_singular(key);
    auto reader = cache.make_reader(cache.schema(), range);
    auto mo = reader().get0();
    if (!bool(mo)) {
        return false;
    }
    auto m = mutation_from_streamed_mutation(*mo).get0();
    return !m.partition().empty();
}

void verify_has(row_cache& cache, const dht::decorated_key& key) {
    BOOST_REQUIRE(has_key(cache, key));
}

void verify_does_not_have(row_cache& cache, const dht::decorated_key& key) {
    BOOST_REQUIRE(!has_key(cache, key));
}

void verify_has(row_cache& cache, const mutation& m) {
    auto range = dht::partition_range::make_singular(m.decorated_key());
    auto reader = cache.make_reader(cache.schema(), range);
    assert_that(reader().get0()).has_mutation().is_equal_to(m);
}

void test_sliced_read_row_presence(mutation_reader reader, schema_ptr s, std::deque<int> expected)
{
    clustering_key::equality ck_eq(*s);

    auto smopt = reader().get0();
    BOOST_REQUIRE(smopt);
    auto mfopt = (*smopt)().get0();
    while (mfopt) {
        if (mfopt->is_clustering_row()) {
            BOOST_REQUIRE(!expected.empty());
            auto expected_ck = expected.front();
            auto ck = clustering_key_prefix::from_single_value(*s, int32_type->decompose(expected_ck));
            expected.pop_front();
            auto& cr = mfopt->as_clustering_row();
            if (!ck_eq(cr.key(), ck)) {
                BOOST_FAIL(sprint("Expected %s, but got %s", ck, cr.key()));
            }
        }
        mfopt = (*smopt)().get0();
    }
    BOOST_REQUIRE(expected.empty());
    BOOST_REQUIRE(!reader().get0());
}

SEASTAR_TEST_CASE(test_single_partition_update) {
    return seastar::async([] {
        auto s = schema_builder("ks", "cf")
            .with_column("pk", int32_type, column_kind::partition_key)
            .with_column("ck", int32_type, column_kind::clustering_key)
            .with_column("v", int32_type)
            .build();
        auto pk = partition_key::from_exploded(*s, { int32_type->decompose(100) });
        auto dk = dht::global_partitioner().decorate_key(*s, pk);
        auto range = dht::partition_range::make_singular(dk);
        auto make_ck = [&s] (int v) {
            return clustering_key_prefix::from_single_value(*s, int32_type->decompose(v));
        };
        auto ck1 = make_ck(1);
        auto ck2 = make_ck(2);
        auto ck3 = make_ck(3);
        auto ck4 = make_ck(4);
        auto ck7 = make_ck(7);
        memtable_snapshot_source cache_mt(s);
        {
            mutation m(pk, s);
            m.set_clustered_cell(ck1, "v", data_value(101), 1);
            m.set_clustered_cell(ck2, "v", data_value(101), 1);
            m.set_clustered_cell(ck4, "v", data_value(101), 1);
            m.set_clustered_cell(ck7, "v", data_value(101), 1);
            cache_mt.apply(m);
        }

        cache_tracker tracker;
        row_cache cache(s, snapshot_source([&] { return cache_mt(); }), tracker);

        {
            auto slice = partition_slice_builder(*s)
                .with_range(query::clustering_range::make_ending_with(ck1))
                .with_range(query::clustering_range::make_starting_with(ck4))
                .build();
            auto reader = cache.make_reader(s, range, slice);
            test_sliced_read_row_presence(std::move(reader), s, {1, 4, 7});
        }

        auto mt = make_lw_shared<memtable>(s);
        cache.update([&] {
            mutation m(pk, s);
            m.set_clustered_cell(ck3, "v", data_value(101), 1);
            mt->apply(m);
            cache_mt.apply(m);
        }, *mt).get();

        {
            auto reader = cache.make_reader(s, range);
            test_sliced_read_row_presence(std::move(reader), s, {1, 2, 3, 4, 7});
        }

    });
}

SEASTAR_TEST_CASE(test_update) {
    return seastar::async([] {
        auto s = make_schema();
        auto cache_mt = make_lw_shared<memtable>(s);

        cache_tracker tracker;
        row_cache cache(s, snapshot_source_from_snapshot(cache_mt->as_data_source()), tracker, is_continuous::yes);

        BOOST_TEST_MESSAGE("Check cache miss with populate");

        int partition_count = 1000;

        // populate cache with some partitions
        std::vector<dht::decorated_key> keys_in_cache;
        for (int i = 0; i < partition_count; i++) {
            auto m = make_new_mutation(s);
            keys_in_cache.push_back(m.decorated_key());
            cache.populate(m);
        }

        // populate memtable with partitions not in cache
        auto mt = make_lw_shared<memtable>(s);
        std::vector<dht::decorated_key> keys_not_in_cache;
        for (int i = 0; i < partition_count; i++) {
            auto m = make_new_mutation(s);
            keys_not_in_cache.push_back(m.decorated_key());
            mt->apply(m);
        }

        cache.update([] {}, *mt).get();

        for (auto&& key : keys_not_in_cache) {
            verify_has(cache, key);
        }

        for (auto&& key : keys_in_cache) {
            verify_has(cache, key);
        }

        std::copy(keys_not_in_cache.begin(), keys_not_in_cache.end(), std::back_inserter(keys_in_cache));
        keys_not_in_cache.clear();

        BOOST_TEST_MESSAGE("Check cache miss with drop");

        auto mt2 = make_lw_shared<memtable>(s);

        // populate memtable with partitions not in cache
        for (int i = 0; i < partition_count; i++) {
            auto m = make_new_mutation(s);
            keys_not_in_cache.push_back(m.decorated_key());
            mt2->apply(m);
            cache.invalidate([] {}, m.decorated_key()).get();
        }

        cache.update([] {}, *mt2).get();

        for (auto&& key : keys_not_in_cache) {
            verify_does_not_have(cache, key);
        }

        BOOST_TEST_MESSAGE("Check cache hit with merge");

        auto mt3 = make_lw_shared<memtable>(s);

        std::vector<mutation> new_mutations;
        for (auto&& key : keys_in_cache) {
            auto m = make_new_mutation(s, key.key());
            new_mutations.push_back(m);
            mt3->apply(m);
        }

        cache.update([] {}, *mt3).get();

        for (auto&& m : new_mutations) {
            verify_has(cache, m);
        }
    });
}

#ifndef DEFAULT_ALLOCATOR
SEASTAR_TEST_CASE(test_update_failure) {
    return seastar::async([] {
        auto s = make_schema();
        auto cache_mt = make_lw_shared<memtable>(s);

        cache_tracker tracker;
        row_cache cache(s, snapshot_source_from_snapshot(cache_mt->as_data_source()), tracker, is_continuous::yes);

        int partition_count = 1000;

        // populate cache with some partitions
        using partitions_type = std::map<partition_key, mutation_partition, partition_key::less_compare>;
        auto original_partitions = partitions_type(partition_key::less_compare(*s));
        for (int i = 0; i < partition_count / 2; i++) {
            auto m = make_new_mutation(s, i + partition_count / 2);
            original_partitions.emplace(m.key(), m.partition());
            cache.populate(m);
        }

        // populate memtable with more updated partitions
        auto mt = make_lw_shared<memtable>(s);
        auto updated_partitions = partitions_type(partition_key::less_compare(*s));
        for (int i = 0; i < partition_count; i++) {
            auto m = make_new_large_mutation(s, i);
            updated_partitions.emplace(m.key(), m.partition());
            mt->apply(m);
        }

        // fill all transient memory
        std::vector<bytes> memory_hog;
        {
            logalloc::reclaim_lock _(tracker.region());
            try {
                while (true) {
                    memory_hog.emplace_back(bytes(bytes::initialized_later(), 4 * 1024));
                }
            } catch (const std::bad_alloc&) {
                // expected
            }
        }

        auto ev = tracker.region().evictor();
        int evicitons_left = 10;
        tracker.region().make_evictable([&] () mutable {
            if (evicitons_left == 0) {
                return memory::reclaiming_result::reclaimed_nothing;
            }
            --evicitons_left;
            return ev();
        });

        bool failed = false;
        try {
            cache.update([] { }, *mt).get();
        } catch (const std::bad_alloc&) {
            failed = true;
        }
        BOOST_REQUIRE(!evicitons_left); // should have happened

        memory_hog.clear();

        auto has_only = [&] (const partitions_type& partitions) {
            auto reader = cache.make_reader(s, query::full_partition_range);
            for (int i = 0; i < partition_count; i++) {
                auto mopt = mutation_from_streamed_mutation(reader().get0()).get0();
                if (!mopt) {
                    break;
                }
                auto it = partitions.find(mopt->key());
                BOOST_REQUIRE(it != partitions.end());
                BOOST_REQUIRE(it->second.equal(*s, mopt->partition()));
            }
            BOOST_REQUIRE(!reader().get0());
        };

        if (failed) {
            has_only(original_partitions);
        } else {
            has_only(updated_partitions);
        }
    });
}
#endif

class throttle {
    unsigned _block_counter = 0;
    promise<> _p; // valid when _block_counter != 0, resolves when goes down to 0
public:
    future<> enter() {
        if (_block_counter) {
            promise<> p1;
            promise<> p2;

            auto f1 = p1.get_future();

            p2.get_future().then([p1 = std::move(p1), p3 = std::move(_p)] () mutable {
                p1.set_value();
                p3.set_value();
            });
            _p = std::move(p2);

            return f1;
        } else {
            return make_ready_future<>();
        }
    }

    void block() {
        ++_block_counter;
        _p = promise<>();
    }

    void unblock() {
        assert(_block_counter);
        if (--_block_counter == 0) {
            _p.set_value();
        }
    }
};

class throttled_mutation_source {
private:
    class impl : public enable_lw_shared_from_this<impl> {
        mutation_source _underlying;
        ::throttle& _throttle;
    private:
        class reader : public delegating_reader<flat_mutation_reader> {
            throttle& _throttle;
        public:
            reader(throttle& t, flat_mutation_reader r)
                    : delegating_reader<flat_mutation_reader>(std::move(r))
                    , _throttle(t)
            {}
            virtual future<> fill_buffer() override {
                return delegating_reader<flat_mutation_reader>::fill_buffer().finally([this] () {
                    return _throttle.enter();
                });
            }
<<<<<<< HEAD

            virtual future<> fast_forward_to(const dht::partition_range& pr, db::timeout_clock::time_point timeout) override {
                return _reader.fast_forward_to(pr, timeout);
            }
=======
>>>>>>> 04309684
        };
    public:
        impl(::throttle& t, mutation_source underlying)
            : _underlying(std::move(underlying))
            , _throttle(t)
        { }

        flat_mutation_reader make_reader(schema_ptr s, const dht::partition_range& pr,
                const query::partition_slice& slice, const io_priority_class& pc, tracing::trace_state_ptr trace, streamed_mutation::forwarding fwd) {
            return make_flat_mutation_reader<reader>(_throttle, _underlying.make_flat_mutation_reader(s, pr, slice, pc, std::move(trace), std::move(fwd)));
        }
    };
    lw_shared_ptr<impl> _impl;
public:
    throttled_mutation_source(throttle& t, mutation_source underlying)
        : _impl(make_lw_shared<impl>(t, std::move(underlying)))
    { }

    operator mutation_source() const {
        return mutation_source([impl = _impl] (schema_ptr s, const dht::partition_range& pr,
                const query::partition_slice& slice, const io_priority_class& pc, tracing::trace_state_ptr trace, streamed_mutation::forwarding fwd) {
            return impl->make_reader(std::move(s), pr, slice, pc, std::move(trace), std::move(fwd));
        });
    }
};

static std::vector<mutation> updated_ring(std::vector<mutation>& mutations) {
    std::vector<mutation> result;
    for (auto&& m : mutations) {
        result.push_back(make_new_mutation(m.schema(), m.key()));
    }
    return result;
}

SEASTAR_TEST_CASE(test_continuity_flag_and_invalidate_race) {
    return seastar::async([] {
        auto s = make_schema();
        lw_shared_ptr<memtable> mt = make_lw_shared<memtable>(s);

        auto ring = make_ring(s, 4);
        for (auto&& m : ring) {
            mt->apply(m);
        }

        cache_tracker tracker;
        row_cache cache(s, snapshot_source_from_snapshot(mt->as_data_source()), tracker);

        // Bring ring[2]and ring[3] to cache.
        auto range = dht::partition_range::make_starting_with({ ring[2].ring_position(), true });
        assert_that(cache.make_reader(s, range))
                .produces(ring[2])
                .produces(ring[3])
                .produces_end_of_stream();

        // Start reader with full range.
        auto rd = assert_that(cache.make_reader(s, query::full_partition_range));
        rd.produces(ring[0]);

        // Invalidate ring[2] and ring[3]
        cache.invalidate([] {}, dht::partition_range::make_starting_with({ ring[2].ring_position(), true })).get();

        // Continue previous reader.
        rd.produces(ring[1])
          .produces(ring[2])
          .produces(ring[3])
          .produces_end_of_stream();

        // Start another reader with full range.
        rd = assert_that(cache.make_reader(s, query::full_partition_range));
        rd.produces(ring[0])
          .produces(ring[1])
          .produces(ring[2]);

        // Invalidate whole cache.
        cache.invalidate([] {}).get();

        rd.produces(ring[3])
          .produces_end_of_stream();

        // Start yet another reader with full range.
        assert_that(cache.make_reader(s, query::full_partition_range))
                .produces(ring[0])
                .produces(ring[1])
                .produces(ring[2])
                .produces(ring[3])
                .produces_end_of_stream();;
    });
}

SEASTAR_TEST_CASE(test_cache_population_and_update_race) {
    return seastar::async([] {
        auto s = make_schema();
        memtable_snapshot_source memtables(s);
        throttle thr;
        auto cache_source = make_decorated_snapshot_source(snapshot_source([&] { return memtables(); }), [&] (mutation_source src) {
            return throttled_mutation_source(thr, std::move(src));
        });
        cache_tracker tracker;

        auto mt1 = make_lw_shared<memtable>(s);
        auto ring = make_ring(s, 3);
        for (auto&& m : ring) {
            mt1->apply(m);
        }
        memtables.apply(*mt1);

        row_cache cache(s, cache_source, tracker);

        auto mt2 = make_lw_shared<memtable>(s);
        auto ring2 = updated_ring(ring);
        for (auto&& m : ring2) {
            mt2->apply(m);
        }

        thr.block();

        auto m0_range = dht::partition_range::make_singular(ring[0].ring_position());
        auto rd1 = cache.make_reader(s, m0_range);
        auto rd1_result = rd1();

        auto rd2 = cache.make_reader(s);
        auto rd2_result = rd2();

        sleep(10ms).get();

        // This update should miss on all partitions
        auto mt2_copy = make_lw_shared<memtable>(s);
        mt2_copy->apply(*mt2).get();
        auto update_future = cache.update([&] { memtables.apply(mt2_copy); }, *mt2);

        auto rd3 = cache.make_reader(s);

        // rd2, which is in progress, should not prevent forward progress of update()
        thr.unblock();
        update_future.get();

        // Reads started before memtable flush should return previous value, otherwise this test
        // doesn't trigger the conditions it is supposed to protect against.
        assert_that(rd1_result.get0()).has_mutation().is_equal_to(ring[0]);

        assert_that(rd2_result.get0()).has_mutation().is_equal_to(ring[0]);
        assert_that(rd2().get0()).has_mutation().is_equal_to(ring2[1]);
        assert_that(rd2().get0()).has_mutation().is_equal_to(ring2[2]);
        assert_that(rd2().get0()).has_no_mutation();

        // Reads started after update was started but before previous populations completed
        // should already see the new data
        assert_that(std::move(rd3))
                .produces(ring2[0])
                .produces(ring2[1])
                .produces(ring2[2])
                .produces_end_of_stream();

        // Reads started after flush should see new data
        assert_that(cache.make_reader(s))
                .produces(ring2[0])
                .produces(ring2[1])
                .produces(ring2[2])
                .produces_end_of_stream();
    });
}

SEASTAR_TEST_CASE(test_invalidate) {
    return seastar::async([] {
        auto s = make_schema();
        auto mt = make_lw_shared<memtable>(s);

        cache_tracker tracker;
        row_cache cache(s, snapshot_source_from_snapshot(mt->as_data_source()), tracker);

        int partition_count = 1000;

        // populate cache with some partitions
        std::vector<dht::decorated_key> keys_in_cache;
        for (int i = 0; i < partition_count; i++) {
            auto m = make_new_mutation(s);
            keys_in_cache.push_back(m.decorated_key());
            cache.populate(m);
        }

        for (auto&& key : keys_in_cache) {
            verify_has(cache, key);
        }

        // remove a single element from cache
        auto some_element = keys_in_cache.begin() + 547;
        std::vector<dht::decorated_key> keys_not_in_cache;
        keys_not_in_cache.push_back(*some_element);
        cache.invalidate([] {}, *some_element).get();
        keys_in_cache.erase(some_element);

        for (auto&& key : keys_in_cache) {
            verify_has(cache, key);
        }
        for (auto&& key : keys_not_in_cache) {
            verify_does_not_have(cache, key);
        }

        // remove a range of elements
        std::sort(keys_in_cache.begin(), keys_in_cache.end(), [s] (auto& dk1, auto& dk2) {
            return dk1.less_compare(*s, dk2);
        });
        auto some_range_begin = keys_in_cache.begin() + 123;
        auto some_range_end = keys_in_cache.begin() + 423;
        auto range = dht::partition_range::make(
            { *some_range_begin, true }, { *some_range_end, false }
        );
        keys_not_in_cache.insert(keys_not_in_cache.end(), some_range_begin, some_range_end);
        cache.invalidate([] {}, range).get();
        keys_in_cache.erase(some_range_begin, some_range_end);

        for (auto&& key : keys_in_cache) {
            verify_has(cache, key);
        }
        for (auto&& key : keys_not_in_cache) {
            verify_does_not_have(cache, key);
        }
    });
}

SEASTAR_TEST_CASE(test_cache_population_and_clear_race) {
    return seastar::async([] {
        auto s = make_schema();
        memtable_snapshot_source memtables(s);
        throttle thr;
        auto cache_source = make_decorated_snapshot_source(snapshot_source([&] { return memtables(); }), [&] (mutation_source src) {
            return throttled_mutation_source(thr, std::move(src));
        });
        cache_tracker tracker;

        auto mt1 = make_lw_shared<memtable>(s);
        auto ring = make_ring(s, 3);
        for (auto&& m : ring) {
            mt1->apply(m);
        }
        memtables.apply(*mt1);

        row_cache cache(s, std::move(cache_source), tracker);

        auto mt2 = make_lw_shared<memtable>(s);
        auto ring2 = updated_ring(ring);
        for (auto&& m : ring2) {
            mt2->apply(m);
        }

        thr.block();

        auto rd1 = cache.make_reader(s);
        auto rd1_result = rd1();

        sleep(10ms).get();

        // This update should miss on all partitions
        auto cache_cleared = cache.invalidate([&] {
            memtables.apply(mt2);
        });

        auto rd2 = cache.make_reader(s);

        // rd1, which is in progress, should not prevent forward progress of clear()
        thr.unblock();
        cache_cleared.get();

        // Reads started before memtable flush should return previous value, otherwise this test
        // doesn't trigger the conditions it is supposed to protect against.

        assert_that(rd1_result.get0()).has_mutation().is_equal_to(ring[0]);
        assert_that(rd1().get0()).has_mutation().is_equal_to(ring2[1]);
        assert_that(rd1().get0()).has_mutation().is_equal_to(ring2[2]);
        assert_that(rd1().get0()).has_no_mutation();

        // Reads started after clear but before previous populations completed
        // should already see the new data
        assert_that(std::move(rd2))
                .produces(ring2[0])
                .produces(ring2[1])
                .produces(ring2[2])
                .produces_end_of_stream();

        // Reads started after clear should see new data
        assert_that(cache.make_reader(s))
                .produces(ring2[0])
                .produces(ring2[1])
                .produces(ring2[2])
                .produces_end_of_stream();
    });
}


SEASTAR_TEST_CASE(test_mvcc) {
    return seastar::async([] {
        auto test = [&] (const mutation& m1, const mutation& m2, bool with_active_memtable_reader) {
            auto s = m1.schema();

            memtable_snapshot_source underlying(s);
            partition_key::equality eq(*s);

            underlying.apply(m1);

            cache_tracker tracker;
            row_cache cache(s, snapshot_source([&] { return underlying(); }), tracker);

            auto pk = m1.key();
            cache.populate(m1);

            auto sm1 = cache.make_reader(s)().get0();
            BOOST_REQUIRE(sm1);
            BOOST_REQUIRE(eq(sm1->key(), pk));

            auto sm2 = cache.make_reader(s)().get0();
            BOOST_REQUIRE(sm2);
            BOOST_REQUIRE(eq(sm2->key(), pk));

            auto mt1 = make_lw_shared<memtable>(s);
            mt1->apply(m2);

            auto m12 = m1 + m2;

            stdx::optional<flat_mutation_reader> mt1_reader_opt;
            if (with_active_memtable_reader) {
                mt1_reader_opt = mt1->make_flat_reader(s);
                mt1_reader_opt->set_max_buffer_size(1);
                mt1_reader_opt->fill_buffer().get();
            }

            auto mt1_copy = make_lw_shared<memtable>(s);
            mt1_copy->apply(*mt1).get();
            cache.update([&] { underlying.apply(mt1_copy); }, *mt1).get();

            auto sm3 = cache.make_reader(s)().get0();
            BOOST_REQUIRE(sm3);
            BOOST_REQUIRE(eq(sm3->key(), pk));

            auto sm4 = cache.make_reader(s)().get0();
            BOOST_REQUIRE(sm4);
            BOOST_REQUIRE(eq(sm4->key(), pk));

            auto sm5 = cache.make_reader(s)().get0();
            BOOST_REQUIRE(sm5);
            BOOST_REQUIRE(eq(sm5->key(), pk));

            assert_that_stream(std::move(*sm3)).has_monotonic_positions();

            if (with_active_memtable_reader) {
                assert(mt1_reader_opt);
                auto mt1_reader_mutation = read_mutation_from_flat_mutation_reader(*mt1_reader_opt).get0();
                BOOST_REQUIRE(mt1_reader_mutation);
                assert_that(*mt1_reader_mutation).is_equal_to(m2);
            }

            auto m_4 = mutation_from_streamed_mutation(std::move(sm4)).get0();
            assert_that(*m_4).is_equal_to(m12);

            auto m_1 = mutation_from_streamed_mutation(std::move(sm1)).get0();
            assert_that(*m_1).is_equal_to(m1);

            cache.invalidate([] {}).get0();

            auto m_2 = mutation_from_streamed_mutation(std::move(sm2)).get0();
            assert_that(*m_2).is_equal_to(m1);

            auto m_5 = mutation_from_streamed_mutation(std::move(sm5)).get0();
            assert_that(*m_5).is_equal_to(m12);
        };

        for_each_mutation_pair([&] (const mutation& m1_, const mutation& m2_, are_equal) {
            if (m1_.schema() != m2_.schema()) {
                return;
            }
            if (m1_.partition().empty() || m2_.partition().empty()) {
                return;
            }
            auto s = m1_.schema();

            auto m1 = m1_;
            m1.partition().make_fully_continuous();

            auto m2 = mutation(m1.decorated_key(), m1.schema());
            m2.partition().apply(*s, m2_.partition(), *s);
            m2.partition().make_fully_continuous();

            test(m1, m2, false);
            test(m1, m2, true);
        });
    });
}

SEASTAR_TEST_CASE(test_slicing_mutation_reader) {
    return seastar::async([] {
        auto s = schema_builder("ks", "cf")
            .with_column("pk", int32_type, column_kind::partition_key)
            .with_column("ck", int32_type, column_kind::clustering_key)
            .with_column("v", int32_type)
            .build();

        auto pk = partition_key::from_exploded(*s, { int32_type->decompose(0) });
        mutation m(pk, s);
        constexpr auto row_count = 8;
        for (auto i = 0; i < row_count; i++) {
            m.set_clustered_cell(clustering_key_prefix::from_single_value(*s, int32_type->decompose(i)),
                                 to_bytes("v"), data_value(i), api::new_timestamp());
        }

        auto mt = make_lw_shared<memtable>(s);
        mt->apply(m);

        cache_tracker tracker;
        row_cache cache(s, snapshot_source_from_snapshot(mt->as_data_source()), tracker);

        auto run_tests = [&] (auto& ps, std::deque<int> expected) {
            cache.invalidate([] {}).get0();

            auto reader = cache.make_reader(s, query::full_partition_range, ps);
            test_sliced_read_row_presence(std::move(reader), s, expected);

            reader = cache.make_reader(s, query::full_partition_range, ps);
            test_sliced_read_row_presence(std::move(reader), s, expected);

            auto dk = dht::global_partitioner().decorate_key(*s, pk);
            auto singular_range = dht::partition_range::make_singular(dk);

            reader = cache.make_reader(s, singular_range, ps);
            test_sliced_read_row_presence(std::move(reader), s, expected);

            cache.invalidate([] {}).get0();

            reader = cache.make_reader(s, singular_range, ps);
            test_sliced_read_row_presence(std::move(reader), s, expected);
        };

        {
            auto ps = partition_slice_builder(*s)
                          .with_range(query::clustering_range {
                              { },
                              query::clustering_range::bound { clustering_key_prefix::from_single_value(*s, int32_type->decompose(2)), false },
                          }).with_range(clustering_key_prefix::from_single_value(*s, int32_type->decompose(5)))
                          .with_range(query::clustering_range {
                              query::clustering_range::bound { clustering_key_prefix::from_single_value(*s, int32_type->decompose(7)) },
                              query::clustering_range::bound { clustering_key_prefix::from_single_value(*s, int32_type->decompose(10)) },
                          }).build();
            run_tests(ps, { 0, 1, 5, 7 });
        }

        {
            auto ps = partition_slice_builder(*s)
                          .with_range(query::clustering_range {
                              query::clustering_range::bound { clustering_key_prefix::from_single_value(*s, int32_type->decompose(1)) },
                              query::clustering_range::bound { clustering_key_prefix::from_single_value(*s, int32_type->decompose(2)) },
                          }).with_range(query::clustering_range {
                              query::clustering_range::bound { clustering_key_prefix::from_single_value(*s, int32_type->decompose(4)), false },
                              query::clustering_range::bound { clustering_key_prefix::from_single_value(*s, int32_type->decompose(6)) },
                          }).with_range(query::clustering_range {
                              query::clustering_range::bound { clustering_key_prefix::from_single_value(*s, int32_type->decompose(7)), false },
                              { },
                          }).build();
            run_tests(ps, { 1, 2, 5, 6 });
        }

        {
            auto ps = partition_slice_builder(*s)
                          .with_range(query::clustering_range {
                              { },
                              { },
                          }).build();
            run_tests(ps, { 0, 1, 2, 3, 4, 5, 6, 7 });
        }

        {
            auto ps = partition_slice_builder(*s)
                    .with_range(query::clustering_range::make_singular(clustering_key_prefix::from_single_value(*s, int32_type->decompose(4))))
                    .build();
            run_tests(ps, { 4 });
        }
    });
}

SEASTAR_TEST_CASE(test_lru) {
    return seastar::async([] {
        auto s = make_schema();
        auto cache_mt = make_lw_shared<memtable>(s);

        cache_tracker tracker;
        row_cache cache(s, snapshot_source_from_snapshot(cache_mt->as_data_source()), tracker);

        int partition_count = 10;

        std::vector<mutation> partitions = make_ring(s, partition_count);
        for (auto&& m : partitions) {
            cache.populate(m);
        }

        auto pr = dht::partition_range::make_ending_with(dht::ring_position(partitions[2].decorated_key()));
        auto rd = cache.make_reader(s, pr);
        assert_that(std::move(rd))
                .produces(partitions[0])
                .produces(partitions[1])
                .produces(partitions[2])
                .produces_end_of_stream();

        auto ret = tracker.region().evict_some();
        BOOST_REQUIRE(ret == memory::reclaiming_result::reclaimed_something);

        pr = dht::partition_range::make_ending_with(dht::ring_position(partitions[4].decorated_key()));
        rd = cache.make_reader(s, pr);
        assert_that(std::move(rd))
                .produces(partitions[0])
                .produces(partitions[1])
                .produces(partitions[2])
                .produces(partitions[4])
                .produces_end_of_stream();

        pr = dht::partition_range::make_singular(dht::ring_position(partitions[5].decorated_key()));
        rd = cache.make_reader(s, pr);
        assert_that(std::move(rd))
                .produces(partitions[5])
                .produces_end_of_stream();

        ret = tracker.region().evict_some();
        BOOST_REQUIRE(ret == memory::reclaiming_result::reclaimed_something);

        rd = cache.make_reader(s);
        assert_that(std::move(rd))
                .produces(partitions[0])
                .produces(partitions[1])
                .produces(partitions[2])
                .produces(partitions[4])
                .produces(partitions[5])
                .produces(partitions[7])
                .produces(partitions[8])
                .produces(partitions[9])
                .produces_end_of_stream();
    });
}

SEASTAR_TEST_CASE(test_update_invalidating) {
    return seastar::async([] {
        simple_schema s;
        cache_tracker tracker;
        memtable_snapshot_source underlying(s.schema());

        auto mutation_for_key = [&] (dht::decorated_key key) {
            mutation m(key, s.schema());
            s.add_row(m, s.make_ckey(0), "val");
            return m;
        };

        auto keys = s.make_pkeys(4);

        auto m1 = mutation_for_key(keys[1]);
        underlying.apply(m1);

        auto m2 = mutation_for_key(keys[3]);
        underlying.apply(m2);

        row_cache cache(s.schema(), snapshot_source([&] { return underlying(); }), tracker);

        assert_that(cache.make_reader(s.schema()))
            .produces(m1)
            .produces(m2)
            .produces_end_of_stream();

        auto mt = make_lw_shared<memtable>(s.schema());

        auto m3 = mutation_for_key(m1.decorated_key());
        m3.partition().apply(s.new_tombstone());
        auto m4 = mutation_for_key(keys[2]);
        auto m5 = mutation_for_key(keys[0]);
        mt->apply(m3);
        mt->apply(m4);
        mt->apply(m5);

        auto mt_copy = make_lw_shared<memtable>(s.schema());
        mt_copy->apply(*mt).get();
        cache.update_invalidating([&] { underlying.apply(mt_copy); }, *mt).get();

        assert_that(cache.make_reader(s.schema()))
            .produces(m5)
            .produces(m1 + m3)
            .produces(m4)
            .produces(m2)
            .produces_end_of_stream();
    });
}

SEASTAR_TEST_CASE(test_scan_with_partial_partitions) {
    return seastar::async([] {
        simple_schema s;
        auto cache_mt = make_lw_shared<memtable>(s.schema());

        auto pkeys = s.make_pkeys(3);

        mutation m1(pkeys[0], s.schema());
        s.add_row(m1, s.make_ckey(0), "v1");
        s.add_row(m1, s.make_ckey(1), "v2");
        s.add_row(m1, s.make_ckey(2), "v3");
        s.add_row(m1, s.make_ckey(3), "v4");
        cache_mt->apply(m1);

        mutation m2(pkeys[1], s.schema());
        s.add_row(m2, s.make_ckey(0), "v5");
        s.add_row(m2, s.make_ckey(1), "v6");
        s.add_row(m2, s.make_ckey(2), "v7");
        cache_mt->apply(m2);

        mutation m3(pkeys[2], s.schema());
        s.add_row(m3, s.make_ckey(0), "v8");
        s.add_row(m3, s.make_ckey(1), "v9");
        s.add_row(m3, s.make_ckey(2), "v10");
        cache_mt->apply(m3);

        cache_tracker tracker;
        row_cache cache(s.schema(), snapshot_source_from_snapshot(cache_mt->as_data_source()), tracker);

        // partially populate all up to middle of m1
        {
            auto slice = partition_slice_builder(*s.schema())
                .with_range(query::clustering_range::make_ending_with(s.make_ckey(1)))
                .build();
            auto prange = dht::partition_range::make_ending_with(dht::ring_position(m1.decorated_key()));
            assert_that(cache.make_reader(s.schema(), prange, slice))
                .produces(m1, slice.row_ranges(*s.schema(), m1.key()))
                .produces_end_of_stream();
        }

        // partially populate m3
        {
            auto slice = partition_slice_builder(*s.schema())
                .with_range(query::clustering_range::make_ending_with(s.make_ckey(1)))
                .build();
            auto prange = dht::partition_range::make_singular(m3.decorated_key());
            assert_that(cache.make_reader(s.schema(), prange, slice))
                .produces(m3, slice.row_ranges(*s.schema(), m3.key()))
                .produces_end_of_stream();
        }

        // full scan
        assert_that(cache.make_reader(s.schema()))
            .produces(m1)
            .produces(m2)
            .produces(m3)
            .produces_end_of_stream();

        // full scan after full scan
        assert_that(cache.make_reader(s.schema()))
            .produces(m1)
            .produces(m2)
            .produces(m3)
            .produces_end_of_stream();
    });
}

SEASTAR_TEST_CASE(test_cache_populates_partition_tombstone) {
    return seastar::async([] {
        simple_schema s;
        auto cache_mt = make_lw_shared<memtable>(s.schema());

        auto pkeys = s.make_pkeys(2);

        mutation m1(pkeys[0], s.schema());
        s.add_static_row(m1, "val");
        m1.partition().apply(tombstone(s.new_timestamp(), gc_clock::now()));
        cache_mt->apply(m1);

        mutation m2(pkeys[1], s.schema());
        s.add_static_row(m2, "val");
        m2.partition().apply(tombstone(s.new_timestamp(), gc_clock::now()));
        cache_mt->apply(m2);

        cache_tracker tracker;
        row_cache cache(s.schema(), snapshot_source_from_snapshot(cache_mt->as_data_source()), tracker);

        // singular range case
        {
            auto prange = dht::partition_range::make_singular(dht::ring_position(m1.decorated_key()));
            assert_that(cache.make_reader(s.schema(), prange))
                .produces(m1)
                .produces_end_of_stream();

            assert_that(cache.make_reader(s.schema(), prange)) // over populated
                .produces(m1)
                .produces_end_of_stream();
        }

        // range scan case
        {
            assert_that(cache.make_reader(s.schema()))
                .produces(m1)
                .produces(m2)
                .produces_end_of_stream();

            assert_that(cache.make_reader(s.schema())) // over populated
                .produces(m1)
                .produces(m2)
                .produces_end_of_stream();
        }
    });
}

// Tests the case of cache reader having to reconcile a range tombstone
// from the underlying mutation source which overlaps with previously emitted
// tombstones.
SEASTAR_TEST_CASE(test_tombstone_merging_in_partial_partition) {
    return seastar::async([] {
        simple_schema s;
        cache_tracker tracker;
        memtable_snapshot_source underlying(s.schema());

        auto pk = s.make_pkey(0);
        auto pr = dht::partition_range::make_singular(pk);

        tombstone t0{s.new_timestamp(), gc_clock::now()};
        tombstone t1{s.new_timestamp(), gc_clock::now()};

        mutation m1(pk, s.schema());
        m1.partition().apply_delete(*s.schema(),
            s.make_range_tombstone(query::clustering_range::make(s.make_ckey(0), s.make_ckey(10)), t0));
        underlying.apply(m1);

        mutation m2(pk, s.schema());
        m2.partition().apply_delete(*s.schema(),
            s.make_range_tombstone(query::clustering_range::make(s.make_ckey(3), s.make_ckey(6)), t1));
        m2.partition().apply_delete(*s.schema(),
            s.make_range_tombstone(query::clustering_range::make(s.make_ckey(7), s.make_ckey(12)), t1));
        s.add_row(m2, s.make_ckey(4), "val");
        s.add_row(m2, s.make_ckey(8), "val");
        underlying.apply(m2);

        row_cache cache(s.schema(), snapshot_source([&] { return underlying(); }), tracker);

        {
            auto slice = partition_slice_builder(*s.schema())
                .with_range(query::clustering_range::make_singular(s.make_ckey(4)))
                .build();

            assert_that(cache.make_reader(s.schema(), pr, slice))
                .produces(m1 + m2, slice.row_ranges(*s.schema(), pk.key()))
                .produces_end_of_stream();
        }

        {
            auto slice = partition_slice_builder(*s.schema())
                .with_range(query::clustering_range::make_starting_with(s.make_ckey(4)))
                .build();

            assert_that(cache.make_reader(s.schema(), pr, slice))
                .produces(m1 + m2, slice.row_ranges(*s.schema(), pk.key()))
                .produces_end_of_stream();

            auto rd = cache.make_reader(s.schema(), pr, slice);
            auto smo = rd().get0();
            BOOST_REQUIRE(smo);
            assert_that_stream(std::move(*smo)).has_monotonic_positions();
        }
    });
}

static void consume_all(mutation_reader& rd) {
    while (streamed_mutation_opt smo = rd().get0()) {
        auto&& sm = *smo;
        while (sm().get0()) ;
    }
}

static void populate_range(row_cache& cache,
    const dht::partition_range& pr = query::full_partition_range,
    const query::clustering_range& r = query::full_clustering_range)
{
    auto slice = partition_slice_builder(*cache.schema()).with_range(r).build();
    auto rd = cache.make_reader(cache.schema(), pr, slice);
    consume_all(rd);
}

static void apply(row_cache& cache, memtable_snapshot_source& underlying, const mutation& m) {
    auto mt = make_lw_shared<memtable>(m.schema());
    mt->apply(m);
    cache.update([&] { underlying.apply(m); }, *mt).get();
}

SEASTAR_TEST_CASE(test_readers_get_all_data_after_eviction) {
    return seastar::async([] {
        simple_schema table;
        schema_ptr s = table.schema();
        memtable_snapshot_source underlying(s);

        auto m1 = table.new_mutation("pk");
        table.add_row(m1, table.make_ckey(3), "v3");

        auto m2 = table.new_mutation("pk");
        table.add_row(m2, table.make_ckey(1), "v1");
        table.add_row(m2, table.make_ckey(2), "v2");

        underlying.apply(m1);

        cache_tracker tracker;
        row_cache cache(s, snapshot_source([&] { return underlying(); }), tracker);
        cache.populate(m1);

        auto apply = [&] (mutation m) {
            ::apply(cache, underlying, m);
        };

        auto make_sm = [&] (const query::partition_slice& slice) {
            auto rd = cache.make_reader(s, query::full_partition_range, slice);
            auto smo = rd().get0();
            BOOST_REQUIRE(smo);
            streamed_mutation& sm = *smo;
            sm.set_max_buffer_size(1);
            return assert_that_stream(std::move(sm));
        };

        auto sm1 = make_sm(s->full_slice());

        apply(m2);

        auto sm2 = make_sm(s->full_slice());

        auto slice_with_key2 = partition_slice_builder(*s)
            .with_range(query::clustering_range::make_singular(table.make_ckey(2)))
            .build();
        auto sm3 = make_sm(slice_with_key2);

        cache.evict();

        sm3.produces_row_with_key(table.make_ckey(2))
            .produces_end_of_stream();

        sm1.produces(m1);
        sm2.produces(m1 + m2);
    });
}

//
// Tests the following case of eviction and re-population:
//
// (Before)  <ROW key=0> <RT1> <RT2> <RT3> <ROW key=8, cont=1>
//                       ^--- lower bound  ^---- next row
//
// (After)   <ROW key=0>    <ROW key=8, cont=0> <ROW key=8, cont=1>
//                       ^--- lower bound       ^---- next row
SEASTAR_TEST_CASE(test_tombstones_are_not_missed_when_range_is_invalidated) {
    return seastar::async([] {
        simple_schema s;
        cache_tracker tracker;
        memtable_snapshot_source underlying(s.schema());

        auto pk = s.make_pkey(0);
        auto pr = dht::partition_range::make_singular(pk);

        mutation m1(pk, s.schema());
        s.add_row(m1, s.make_ckey(0), "v0");
        auto rt1 = s.make_range_tombstone(query::clustering_range::make(s.make_ckey(1), s.make_ckey(2)),
            s.new_tombstone());
        auto rt2 = s.make_range_tombstone(query::clustering_range::make(s.make_ckey(3), s.make_ckey(4)),
            s.new_tombstone());
        auto rt3 = s.make_range_tombstone(query::clustering_range::make(s.make_ckey(5), s.make_ckey(6)),
            s.new_tombstone());
        m1.partition().apply_delete(*s.schema(), rt1);
        m1.partition().apply_delete(*s.schema(), rt2);
        m1.partition().apply_delete(*s.schema(), rt3);
        s.add_row(m1, s.make_ckey(8), "v8");

        underlying.apply(m1);

        row_cache cache(s.schema(), snapshot_source([&] { return underlying(); }), tracker);

        auto make_sm = [&] (const query::partition_slice& slice) {
            auto rd = cache.make_reader(s.schema(), pr, slice);
            auto smo = rd().get0();
            BOOST_REQUIRE(smo);
            streamed_mutation& sm = *smo;
            sm.set_max_buffer_size(1);
            return assert_that_stream(std::move(sm));
        };

        // populate using reader in same snapshot
        {
            populate_range(cache);

            auto slice_after_7 = partition_slice_builder(*s.schema())
                .with_range(query::clustering_range::make_starting_with(s.make_ckey(7)))
                .build();

            auto sma2 = make_sm(slice_after_7);

            auto sma = make_sm(s.schema()->full_slice());
            sma.produces_row_with_key(s.make_ckey(0));
            sma.produces_range_tombstone(rt1);

            cache.evict();

            sma2.produces_row_with_key(s.make_ckey(8));
            sma2.produces_end_of_stream();

            sma.produces_range_tombstone(rt2);
            sma.produces_range_tombstone(rt3);
            sma.produces_row_with_key(s.make_ckey(8));
            sma.produces_end_of_stream();
        }

        // populate using reader created after invalidation
        {
            populate_range(cache);

            auto sma = make_sm(s.schema()->full_slice());
            sma.produces_row_with_key(s.make_ckey(0));
            sma.produces_range_tombstone(rt1);

            mutation m2(pk, s.schema());
            s.add_row(m2, s.make_ckey(7), "v7");

            cache.invalidate([&] {
                underlying.apply(m2);
            }).get();

            populate_range(cache, pr, query::clustering_range::make_starting_with(s.make_ckey(5)));

            sma.produces_range_tombstone(rt2);
            sma.produces_range_tombstone(rt3);
            sma.produces_row_with_key(s.make_ckey(8));
            sma.produces_end_of_stream();
        }
    });
}

SEASTAR_TEST_CASE(test_exception_safety_of_reads) {
    return seastar::async([] {
        cache_tracker tracker;
        random_mutation_generator gen(random_mutation_generator::generate_counters::no);
        auto s = gen.schema();
        memtable_snapshot_source underlying(s);

        auto mut = make_fully_continuous(gen());
        underlying.apply(mut);

        row_cache cache(s, snapshot_source([&] { return underlying(); }), tracker);
        auto&& injector = memory::local_failure_injector();

        auto run_queries = [&] {
            auto slice = partition_slice_builder(*s).with_ranges(gen.make_random_ranges(3)).build();
            auto&& ranges = slice.row_ranges(*s, mut.key());
            uint64_t i = 0;
            while (true) {
                try {
                    injector.fail_after(i++);
                    auto rd = cache.make_reader(s, query::full_partition_range, slice);
                    auto smo = rd().get0();
                    BOOST_REQUIRE(smo);
                    auto got = mutation_from_streamed_mutation(*smo).get0();
                    smo = rd().get0();
                    BOOST_REQUIRE(!smo);
                    injector.cancel();

                    assert_that(got).is_equal_to(mut, ranges);
                    assert_that(cache.make_reader(s, query::full_partition_range, slice))
                        .produces(mut, ranges);

                    if (!injector.failed()) {
                        break;
                    }
                } catch (const std::bad_alloc&) {
                    // expected
                }
            }
        };

        auto run_query = [&] {
            auto slice = partition_slice_builder(*s).with_ranges(gen.make_random_ranges(3)).build();
            auto&& ranges = slice.row_ranges(*s, mut.key());
            injector.fail_after(0);
            assert_that(cache.make_reader(s, query::full_partition_range, slice))
                .produces(mut, ranges);
            injector.cancel();
        };

        run_queries();

        injector.run_with_callback([&] {
            if (tracker.region().reclaiming_enabled()) {
                tracker.region().full_compaction();
            }
            injector.fail_after(0);
        }, run_query);

        injector.run_with_callback([&] {
            if (tracker.region().reclaiming_enabled()) {
                cache.evict();
            }
        }, run_queries);
    });
}

SEASTAR_TEST_CASE(test_exception_safety_of_transitioning_from_underlying_read_to_read_from_cache) {
    return seastar::async([] {
        simple_schema s;
        cache_tracker tracker;
        memtable_snapshot_source underlying(s.schema());

        auto pk = s.make_pkey(0);
        auto pr = dht::partition_range::make_singular(pk);

        mutation mut(pk, s.schema());
        s.add_row(mut, s.make_ckey(6), "v");
        auto rt = s.make_range_tombstone(s.make_ckey_range(3, 4));
        mut.partition().apply_row_tombstone(*s.schema(), rt);
        underlying.apply(mut);

        row_cache cache(s.schema(), snapshot_source([&] { return underlying(); }), tracker);

        auto&& injector = memory::local_failure_injector();

        auto slice = partition_slice_builder(*s.schema())
            .with_range(s.make_ckey_range(0, 1))
            .with_range(s.make_ckey_range(3, 6))
            .build();

        uint64_t i = 0;
        while (true) {
            try {
                cache.evict();
                populate_range(cache, pr, s.make_ckey_range(6, 10));

                injector.fail_after(i++);
                auto rd = cache.make_reader(s.schema(), pr, slice);
                auto smo = rd().get0();
                BOOST_REQUIRE(smo);
                auto got = mutation_from_streamed_mutation(*smo).get0();
                smo = rd().get0();
                BOOST_REQUIRE(!smo);
                injector.cancel();

                assert_that(got).is_equal_to(mut);

                if (!injector.failed()) {
                    break;
                }
            } catch (const std::bad_alloc&) {
                // expected
            }
        }
    });
}

SEASTAR_TEST_CASE(test_exception_safety_of_partition_scan) {
    return seastar::async([] {
        simple_schema s;
        cache_tracker tracker;
        memtable_snapshot_source underlying(s.schema());

        auto pkeys = s.make_pkeys(7);
        std::vector<mutation> muts;

        for (auto&& pk : pkeys) {
            mutation mut(pk, s.schema());
            s.add_row(mut, s.make_ckey(1), "v");
            muts.push_back(mut);
            underlying.apply(mut);
        }

        row_cache cache(s.schema(), snapshot_source([&] { return underlying(); }), tracker);

        auto&& injector = memory::local_failure_injector();

        uint64_t i = 0;
        do {
            try {
                cache.evict();
                populate_range(cache, dht::partition_range::make_singular(pkeys[1]));
                populate_range(cache, dht::partition_range::make({pkeys[3]}, {pkeys[5]}));

                injector.fail_after(i++);
                assert_that(cache.make_reader(s.schema()))
                    .produces(muts)
                    .produces_end_of_stream();
                injector.cancel();
            } catch (const std::bad_alloc&) {
                // expected
            }
        } while (injector.failed());
    });
}

SEASTAR_TEST_CASE(test_concurrent_population_before_latest_version_iterator) {
    return seastar::async([] {
        simple_schema s;
        cache_tracker tracker;
        memtable_snapshot_source underlying(s.schema());

        auto pk = s.make_pkey(0);
        auto pr = dht::partition_range::make_singular(pk);

        mutation m1(pk, s.schema());
        s.add_row(m1, s.make_ckey(0), "v");
        s.add_row(m1, s.make_ckey(1), "v");
        underlying.apply(m1);

        row_cache cache(s.schema(), snapshot_source([&] { return underlying(); }), tracker);

        auto make_sm = [&] (const query::partition_slice& slice) {
            auto rd = cache.make_reader(s.schema(), pr, slice);
            auto smo = rd().get0();
            BOOST_REQUIRE(smo);
            streamed_mutation& sm = *smo;
            sm.set_max_buffer_size(1);
            return assert_that_stream(std::move(sm));
        };

        {
            populate_range(cache, pr, s.make_ckey_range(0, 1));
            auto rd = make_sm(s.schema()->full_slice()); // to keep current version alive

            mutation m2(pk, s.schema());
            s.add_row(m2, s.make_ckey(2), "v");
            s.add_row(m2, s.make_ckey(3), "v");
            s.add_row(m2, s.make_ckey(4), "v");
            apply(cache, underlying, m2);

            auto slice1 = partition_slice_builder(*s.schema())
                .with_range(s.make_ckey_range(0, 5))
                .build();

            auto sma1 = make_sm(slice1);
            sma1.produces_row_with_key(s.make_ckey(0));

            populate_range(cache, pr, s.make_ckey_range(3, 3));

            auto sma2 = make_sm(slice1);

            sma2.produces_row_with_key(s.make_ckey(0));

            populate_range(cache, pr, s.make_ckey_range(2, 3));

            sma2.produces_row_with_key(s.make_ckey(1));
            sma2.produces_row_with_key(s.make_ckey(2));
            sma2.produces_row_with_key(s.make_ckey(3));
            sma2.produces_row_with_key(s.make_ckey(4));
            sma2.produces_end_of_stream();

            sma1.produces_row_with_key(s.make_ckey(1));
            sma1.produces_row_with_key(s.make_ckey(2));
            sma1.produces_row_with_key(s.make_ckey(3));
            sma1.produces_row_with_key(s.make_ckey(4));
            sma1.produces_end_of_stream();
        }

        {
            cache.evict();
            populate_range(cache, pr, s.make_ckey_range(4, 4));

            auto slice1 = partition_slice_builder(*s.schema())
                .with_range(s.make_ckey_range(0, 1))
                .with_range(s.make_ckey_range(3, 3))
                .build();
            auto sma1 = make_sm(slice1);

            sma1.produces_row_with_key(s.make_ckey(0));

            populate_range(cache, pr, s.make_ckey_range(2, 4));

            sma1.produces_row_with_key(s.make_ckey(1));
            sma1.produces_row_with_key(s.make_ckey(3));
            sma1.produces_end_of_stream();
        }
    });
}

SEASTAR_TEST_CASE(test_concurrent_populating_partition_range_reads) {
    return seastar::async([] {
        simple_schema s;
        cache_tracker tracker;
        memtable_snapshot_source underlying(s.schema());

        auto keys = s.make_pkeys(10);
        std::vector<mutation> muts;

        for (auto&& k : keys) {
            mutation m(k, s.schema());
            m.partition().apply(s.new_tombstone());
            muts.push_back(m);
            underlying.apply(m);
        }

        row_cache cache(s.schema(), snapshot_source([&] { return underlying(); }), tracker);

        // Check the case when one reader inserts entries after the other reader's range but before
        // that readers upper bound at the time the read started.

        auto range1 = dht::partition_range::make({keys[0]}, {keys[3]});
        auto range2 = dht::partition_range::make({keys[4]}, {keys[8]});

        populate_range(cache, dht::partition_range::make_singular({keys[0]}));
        populate_range(cache, dht::partition_range::make_singular({keys[1]}));
        populate_range(cache, dht::partition_range::make_singular({keys[6]}));

        // FIXME: When readers have buffering across partitions, limit buffering to 1
        auto rd1 = assert_that(cache.make_reader(s.schema(), range1));
        rd1.produces(muts[0]);

        auto rd2 = assert_that(cache.make_reader(s.schema(), range2));
        rd2.produces(muts[4]);

        rd1.produces(muts[1]);
        rd1.produces(muts[2]);
        rd1.produces(muts[3]);
        rd1.produces_end_of_stream();

        rd2.produces(muts[5]);
        rd2.produces(muts[6]);
        rd2.produces(muts[7]);
        rd2.produces(muts[8]);
        rd1.produces_end_of_stream();
    });
}

static void populate_range(row_cache& cache, dht::partition_range& pr, const query::clustering_row_ranges& ranges) {
    for (auto&& r : ranges) {
        populate_range(cache, pr, r);
    }
}

static void check_continuous(row_cache& cache, dht::partition_range& pr, query::clustering_range r = query::full_clustering_range) {
    auto s0 = cache.get_cache_tracker().get_stats();
    populate_range(cache, pr, r);
    auto s1 = cache.get_cache_tracker().get_stats();
    if (s0.reads_with_misses != s1.reads_with_misses) {
        std::cerr << cache << "\n";
        BOOST_FAIL(sprint("Got cache miss while reading range %s", r));
    }
}

static void check_continuous(row_cache& cache, dht::partition_range& pr, const query::clustering_row_ranges& ranges) {
    for (auto&& r : ranges) {
        check_continuous(cache, pr, r);
    }
}

SEASTAR_TEST_CASE(test_random_row_population) {
    return seastar::async([] {
        simple_schema s;
        cache_tracker tracker;
        memtable_snapshot_source underlying(s.schema());

        auto pk = s.make_pkey(0);
        auto pr = dht::partition_range::make_singular(pk);

        mutation m1(pk, s.schema());
        s.add_row(m1, s.make_ckey(0), "v0");
        s.add_row(m1, s.make_ckey(2), "v2");
        s.add_row(m1, s.make_ckey(4), "v4");
        s.add_row(m1, s.make_ckey(6), "v6");
        s.add_row(m1, s.make_ckey(8), "v8");
        unsigned max_key = 9;
        underlying.apply(m1);

        row_cache cache(s.schema(), snapshot_source([&] { return underlying(); }), tracker);

        auto make_sm = [&] (const query::partition_slice* slice = nullptr) {
            auto rd = cache.make_reader(s.schema(), pr, slice ? *slice : s.schema()->full_slice());
            auto smo = rd().get0();
            BOOST_REQUIRE(smo);
            streamed_mutation& sm = *smo;
            sm.set_max_buffer_size(1);
            return std::move(sm);
        };

        std::vector<query::clustering_range> ranges;

        ranges.push_back(query::clustering_range::make_ending_with({s.make_ckey(5)}));
        ranges.push_back(query::clustering_range::make_starting_with({s.make_ckey(5)}));
        for (unsigned i = 0; i <= max_key; ++i) {
            for (unsigned j = i; j <= max_key; ++j) {
                ranges.push_back(query::clustering_range::make({s.make_ckey(i)}, {s.make_ckey(j)}));
            }
        }

        std::random_device rnd;
        std::default_random_engine rng(rnd());
        std::shuffle(ranges.begin(), ranges.end(), rng);

        struct read {
            std::unique_ptr<query::partition_slice> slice;
            streamed_mutation sm;
            mutation result;
        };

        std::vector<read> readers;
        for (auto&& r : ranges) {
            auto slice = std::make_unique<query::partition_slice>(partition_slice_builder(*s.schema()).with_range(r).build());
            auto sm = make_sm(slice.get());
            readers.push_back(read{std::move(slice), std::move(sm), mutation(pk, s.schema())});
        }

        while (!readers.empty()) {
            auto i = readers.begin();
            while (i != readers.end()) {
                auto mfo = i->sm().get0();
                if (!mfo) {
                    auto&& ranges = i->slice->row_ranges(*s.schema(), pk.key());
                    assert_that(i->result).is_equal_to(m1, ranges);
                    i = readers.erase(i);
                } else {
                    i->result.apply(*mfo);
                    ++i;
                }
            }
        }

        check_continuous(cache, pr, query::clustering_range::make({s.make_ckey(0)}, {s.make_ckey(9)}));
    });
}

SEASTAR_TEST_CASE(test_no_misses_when_read_is_repeated) {
    return seastar::async([] {
        random_mutation_generator gen(random_mutation_generator::generate_counters::no);
        memtable_snapshot_source underlying(gen.schema());

        auto m1 = gen();
        underlying.apply(m1);
        auto pr = dht::partition_range::make_singular(m1.decorated_key());

        cache_tracker tracker;
        row_cache cache(gen.schema(), snapshot_source([&] { return underlying(); }), tracker);

        for (auto n_ranges : {1, 2, 4}) {
            auto ranges = gen.make_random_ranges(n_ranges);
            BOOST_TEST_MESSAGE(sprint("Reading {}", ranges));

            populate_range(cache, pr, ranges);
            check_continuous(cache, pr, ranges);
            auto s1 = tracker.get_stats();
            populate_range(cache, pr, ranges);
            auto s2 = tracker.get_stats();

            if (s1.reads_with_misses != s2.reads_with_misses) {
                BOOST_FAIL(sprint("Got cache miss when repeating read of %s on %s", ranges, m1));
            }
        }
    });
}

SEASTAR_TEST_CASE(test_continuity_is_populated_when_read_overlaps_with_older_version) {
    return seastar::async([] {
        simple_schema s;
        cache_tracker tracker;
        memtable_snapshot_source underlying(s.schema());

        auto pk = s.make_pkey(0);
        auto pr = dht::partition_range::make_singular(pk);

        mutation m1(pk, s.schema());
        s.add_row(m1, s.make_ckey(2), "v2");
        s.add_row(m1, s.make_ckey(4), "v4");
        underlying.apply(m1);

        mutation m2(pk, s.schema());
        s.add_row(m2, s.make_ckey(6), "v6");
        s.add_row(m2, s.make_ckey(8), "v8");

        mutation m3(pk, s.schema());
        s.add_row(m3, s.make_ckey(10), "v");
        s.add_row(m3, s.make_ckey(12), "v");

        mutation m4(pk, s.schema());
        s.add_row(m4, s.make_ckey(14), "v");

        row_cache cache(s.schema(), snapshot_source([&] { return underlying(); }), tracker);

        auto apply = [&] (mutation m) {
            auto mt = make_lw_shared<memtable>(m.schema());
            mt->apply(m);
            cache.update([&] { underlying.apply(m); }, *mt).get();
        };

        auto make_sm = [&] {
            auto rd = cache.make_reader(s.schema(), pr);
            auto smo = rd().get0();
            BOOST_REQUIRE(smo);
            streamed_mutation& sm = *smo;
            sm.set_max_buffer_size(1);
            return std::move(sm);
        };

        {
            auto sm1 = make_sm(); // to keep the old version around

            populate_range(cache, pr, query::clustering_range::make({s.make_ckey(2)}, {s.make_ckey(4)}));

            apply(m2);

            populate_range(cache, pr, s.make_ckey_range(3, 5));
            check_continuous(cache, pr, s.make_ckey_range(2, 5));

            populate_range(cache, pr, s.make_ckey_range(3, 7));
            check_continuous(cache, pr, s.make_ckey_range(2, 7));

            populate_range(cache, pr, s.make_ckey_range(3, 8));
            check_continuous(cache, pr, s.make_ckey_range(2, 8));

            populate_range(cache, pr, s.make_ckey_range(3, 9));
            check_continuous(cache, pr, s.make_ckey_range(2, 9));

            populate_range(cache, pr, s.make_ckey_range(0, 1));
            check_continuous(cache, pr, s.make_ckey_range(0, 1));
            check_continuous(cache, pr, s.make_ckey_range(2, 9));

            populate_range(cache, pr, s.make_ckey_range(1, 2));
            check_continuous(cache, pr, s.make_ckey_range(0, 9));

            populate_range(cache, pr, query::full_clustering_range);
            check_continuous(cache, pr, query::full_clustering_range);

            assert_that(cache.make_reader(s.schema(), pr))
                .produces(m1 + m2)
                .produces_end_of_stream();
        }

        cache.evict();

        {
            populate_range(cache, pr, s.make_ckey_range(2, 2));
            populate_range(cache, pr, s.make_ckey_range(5, 5));
            populate_range(cache, pr, s.make_ckey_range(8, 8));

            auto sm1 = make_sm(); // to keep the old version around

            apply(m3);

            populate_range(cache, pr, query::full_clustering_range);
            check_continuous(cache, pr, query::full_clustering_range);

            assert_that(cache.make_reader(s.schema(), pr))
                .produces(m1 + m2 + m3)
                .produces_end_of_stream();
        }

        cache.evict();

        { // singular range case
            populate_range(cache, pr, query::clustering_range::make_singular(s.make_ckey(4)));
            populate_range(cache, pr, query::clustering_range::make_singular(s.make_ckey(7)));

            auto sm1 = make_sm(); // to keep the old version around

            apply(m4);

            populate_range(cache, pr, query::full_clustering_range);
            check_continuous(cache, pr, query::full_clustering_range);

            assert_that(cache.make_reader(s.schema(), pr))
                .produces_compacted(m1 + m2 + m3 + m4)
                .produces_end_of_stream();
        }
    });
}

SEASTAR_TEST_CASE(test_continuity_population_with_multicolumn_clustering_key) {
    return seastar::async([] {
        auto s = schema_builder("ks", "cf")
            .with_column("pk", int32_type, column_kind::partition_key)
            .with_column("ck1", int32_type, column_kind::clustering_key)
            .with_column("ck2", int32_type, column_kind::clustering_key)
            .with_column("v", int32_type)
            .build();

        cache_tracker tracker;
        memtable_snapshot_source underlying(s);

        auto pk = dht::global_partitioner().decorate_key(*s,
            partition_key::from_single_value(*s, data_value(3).serialize()));
        auto pr = dht::partition_range::make_singular(pk);

        auto ck1 = clustering_key::from_deeply_exploded(*s, {data_value(1), data_value(1)});
        auto ck2 = clustering_key::from_deeply_exploded(*s, {data_value(1), data_value(2)});
        auto ck3 = clustering_key::from_deeply_exploded(*s, {data_value(2), data_value(1)});
        auto ck4 = clustering_key::from_deeply_exploded(*s, {data_value(2), data_value(2)});
        auto ck_3_4 = clustering_key_prefix::from_deeply_exploded(*s, {data_value(2)});
        auto ck5 = clustering_key::from_deeply_exploded(*s, {data_value(3), data_value(1)});
        auto ck6 = clustering_key::from_deeply_exploded(*s, {data_value(3), data_value(2)});

        auto new_tombstone = [] {
            return tombstone(api::new_timestamp(), gc_clock::now());
        };

        mutation m34(pk, s);
        m34.partition().clustered_row(*s, ck3).apply(new_tombstone());
        m34.partition().clustered_row(*s, ck4).apply(new_tombstone());

        mutation m1(pk, s);
        m1.partition().clustered_row(*s, ck2).apply(new_tombstone());
        m1.apply(m34);
        underlying.apply(m1);

        mutation m2(pk, s);
        m2.partition().clustered_row(*s, ck6).apply(new_tombstone());

        row_cache cache(s, snapshot_source([&] { return underlying(); }), tracker);

        auto apply = [&] (mutation m) {
            auto mt = make_lw_shared<memtable>(m.schema());
            mt->apply(m);
            cache.update([&] { underlying.apply(m); }, *mt).get();
        };

        auto make_sm = [&] (const query::partition_slice* slice = nullptr) {
            auto rd = cache.make_reader(s, pr, slice ? *slice : s->full_slice());
            auto smo = rd().get0();
            BOOST_REQUIRE(smo);
            streamed_mutation& sm = *smo;
            sm.set_max_buffer_size(1);
            return std::move(sm);
        };

        {
            auto range_3_4 = query::clustering_range::make_singular(ck_3_4);
            populate_range(cache, pr, range_3_4);
            check_continuous(cache, pr, range_3_4);

            auto slice1 = partition_slice_builder(*s)
                .with_range(query::clustering_range::make_singular(ck2))
                .build();
            auto sm1 = make_sm(&slice1);

            apply(m2);

            populate_range(cache, pr, query::full_clustering_range);
            check_continuous(cache, pr, query::full_clustering_range);

            assert_that_stream(std::move(sm1))
                .produces_row_with_key(ck2)
                .produces_end_of_stream();

            assert_that(cache.make_reader(s, pr))
                .produces_compacted(m1 + m2)
                .produces_end_of_stream();

            auto slice34 = partition_slice_builder(*s)
                .with_range(range_3_4)
                .build();
            assert_that(cache.make_reader(s, pr, slice34))
                .produces_compacted(m34)
                .produces_end_of_stream();
        }
    });
}

SEASTAR_TEST_CASE(test_continuity_is_populated_for_single_row_reads) {
    return seastar::async([] {
        simple_schema s;
        cache_tracker tracker;
        memtable_snapshot_source underlying(s.schema());

        auto pk = s.make_pkey(0);
        auto pr = dht::partition_range::make_singular(pk);

        mutation m1(pk, s.schema());
        s.add_row(m1, s.make_ckey(2), "v2");
        s.add_row(m1, s.make_ckey(4), "v4");
        s.add_row(m1, s.make_ckey(6), "v6");
        underlying.apply(m1);

        row_cache cache(s.schema(), snapshot_source([&] { return underlying(); }), tracker);

        populate_range(cache, pr, query::clustering_range::make_singular(s.make_ckey(2)));
        check_continuous(cache, pr, query::clustering_range::make_singular(s.make_ckey(2)));

        populate_range(cache, pr, query::clustering_range::make_singular(s.make_ckey(6)));
        check_continuous(cache, pr, query::clustering_range::make_singular(s.make_ckey(6)));

        populate_range(cache, pr, query::clustering_range::make_singular(s.make_ckey(3)));
        check_continuous(cache, pr, query::clustering_range::make_singular(s.make_ckey(3)));

        populate_range(cache, pr, query::clustering_range::make_singular(s.make_ckey(4)));
        check_continuous(cache, pr, query::clustering_range::make_singular(s.make_ckey(4)));

        populate_range(cache, pr, query::clustering_range::make_singular(s.make_ckey(1)));
        check_continuous(cache, pr, query::clustering_range::make_singular(s.make_ckey(1)));

        populate_range(cache, pr, query::clustering_range::make_singular(s.make_ckey(5)));
        check_continuous(cache, pr, query::clustering_range::make_singular(s.make_ckey(5)));

        populate_range(cache, pr, query::clustering_range::make_singular(s.make_ckey(7)));
        check_continuous(cache, pr, query::clustering_range::make_singular(s.make_ckey(7)));

        assert_that(cache.make_reader(s.schema()))
            .produces_compacted(m1)
            .produces_end_of_stream();
    });
}

SEASTAR_TEST_CASE(test_concurrent_setting_of_continuity_on_read_upper_bound) {
    return seastar::async([] {
        simple_schema s;
        cache_tracker tracker;
        memtable_snapshot_source underlying(s.schema());

        auto pk = s.make_pkey(0);
        auto pr = dht::partition_range::make_singular(pk);

        mutation m1(pk, s.schema());
        s.add_row(m1, s.make_ckey(0), "v1");
        s.add_row(m1, s.make_ckey(1), "v1");
        s.add_row(m1, s.make_ckey(2), "v1");
        s.add_row(m1, s.make_ckey(3), "v1");
        underlying.apply(m1);

        mutation m2(pk, s.schema());
        s.add_row(m2, s.make_ckey(4), "v2");

        row_cache cache(s.schema(), snapshot_source([&] { return underlying(); }), tracker);

        auto make_sm = [&] (const query::partition_slice* slice = nullptr) {
            auto rd = cache.make_reader(s.schema(), pr, slice ? *slice : s.schema()->full_slice());
            auto smo = rd().get0();
            BOOST_REQUIRE(smo);
            streamed_mutation& sm = *smo;
            sm.set_max_buffer_size(1);
            return std::move(sm);
        };

        {
            auto sm1 = make_sm(); // to keep the old version around

            populate_range(cache, pr, s.make_ckey_range(0, 0));
            populate_range(cache, pr, s.make_ckey_range(3, 3));

            apply(cache, underlying, m2);

            auto slice1 = partition_slice_builder(*s.schema())
                .with_range(s.make_ckey_range(0, 4))
                .build();
            auto sm2 = assert_that_stream(make_sm(&slice1));

            sm2.produces_row_with_key(s.make_ckey(0));
            sm2.produces_row_with_key(s.make_ckey(1));

            populate_range(cache, pr, s.make_ckey_range(2, 4));

            sm2.produces_row_with_key(s.make_ckey(2));
            sm2.produces_row_with_key(s.make_ckey(3));
            sm2.produces_row_with_key(s.make_ckey(4));
            sm2.produces_end_of_stream();

            // FIXME: [1, 2] will not be continuous due to concurrent population.
            // check_continuous(cache, pr, s.make_ckey_range(0, 4));

            assert_that(cache.make_reader(s.schema(), pr))
                .produces(m1 + m2)
                .produces_end_of_stream();
        }
    });
}

SEASTAR_TEST_CASE(test_tombstone_merging_of_overlapping_tombstones_in_many_versions) {
    return seastar::async([] {
        simple_schema s;
        cache_tracker tracker;
        memtable_snapshot_source underlying(s.schema());

        auto pk = s.make_pkey(0);
        auto pr = dht::partition_range::make_singular(pk);

        mutation m1(pk, s.schema());
        m1.partition().apply_delete(*s.schema(),
            s.make_range_tombstone(s.make_ckey_range(2, 107), s.new_tombstone()));
        s.add_row(m1, s.make_ckey(5), "val");

        // What is important here is that it contains a newer range tombstone
        // which trims [2, 107] from m1 into (100, 107], which starts after ck=5.
        mutation m2(pk, s.schema());
        m2.partition().apply_delete(*s.schema(),
            s.make_range_tombstone(s.make_ckey_range(1, 100), s.new_tombstone()));

        row_cache cache(s.schema(), snapshot_source([&] { return underlying(); }), tracker);

        auto make_sm = [&] {
            auto rd = cache.make_reader(s.schema());
            auto smo = rd().get0();
            BOOST_REQUIRE(smo);
            streamed_mutation& sm = *smo;
            sm.set_max_buffer_size(1);
            return std::move(sm);
        };

        apply(cache, underlying, m1);
        populate_range(cache, pr, s.make_ckey_range(0, 3));

        auto sm1 = make_sm();

        apply(cache, underlying, m2);

        assert_that(cache.make_reader(s.schema()))
            .produces(m1 + m2)
            .produces_end_of_stream();
    });
}

SEASTAR_TEST_CASE(test_concurrent_reads_and_eviction) {
    return seastar::async([] {
        random_mutation_generator gen(random_mutation_generator::generate_counters::no);
        memtable_snapshot_source underlying(gen.schema());
        schema_ptr s = gen.schema();

        auto m0 = gen();
        m0.partition().make_fully_continuous();
        circular_buffer<mutation> versions;
        size_t last_generation = 0;
        underlying.apply(m0);
        versions.emplace_back(m0);

        cache_tracker tracker;
        row_cache cache(s, snapshot_source([&] { return underlying(); }), tracker);

        auto pr = dht::partition_range::make_singular(m0.decorated_key());
        auto make_reader = [&] (const query::partition_slice& slice) {
            auto rd = cache.make_reader(s, pr, slice);
            auto smo = rd().get0();
            BOOST_REQUIRE(smo);
            streamed_mutation& sm = *smo;
            sm.set_max_buffer_size(3);
            return std::move(sm);
        };

        const int n_readers = 3;
        std::vector<size_t> generations(n_readers);
        auto gc_versions = [&] {
            auto n_live = last_generation - *boost::min_element(generations) + 1;
            while (versions.size() > n_live) {
                versions.pop_front();
            }
        };

        bool done = false;
        auto readers = parallel_for_each(boost::irange(0, n_readers), [&] (auto id) {
            generations[id] = last_generation;
            return seastar::async([&, id] {
                while (!done) {
                    auto oldest_generation = last_generation;
                    generations[id] = oldest_generation;
                    gc_versions();

                    auto slice = partition_slice_builder(*s)
                        .with_ranges(gen.make_random_ranges(1))
                        .build();

                    auto rd = make_reader(slice);
                    auto actual = mutation_from_streamed_mutation(rd).get0();

                    auto&& ranges = slice.row_ranges(*s, actual.key());
                    actual.partition().row_tombstones().trim(*s, ranges);

                    auto n_to_consider = last_generation - oldest_generation + 1;
                    auto possible_versions = boost::make_iterator_range(versions.end() - n_to_consider, versions.end());
                    if (!boost::algorithm::any_of(possible_versions, [&] (const mutation& m) {
                        auto m2 = m.sliced(ranges);
                        if (n_to_consider == 1) {
                            assert_that(actual).is_equal_to(m2);
                        }
                        return m2 == actual;
                    })) {
                        BOOST_FAIL(sprint("Mutation read doesn't match any expected version, slice: %s, read: %s\nexpected: [%s]",
                            slice, actual, ::join(",\n", possible_versions)));
                    }
                }
            });
        });

        int n_updates = 100;
        while (!readers.available() && n_updates--) {
            auto m2 = gen();
            m2.partition().make_fully_continuous();

            auto mt = make_lw_shared<memtable>(m2.schema());
            mt->apply(m2);
            cache.update([&] () noexcept {
                auto snap = underlying();
                underlying.apply(m2);
                auto new_version = versions.back() + m2;
                versions.emplace_back(std::move(new_version));
                ++last_generation;
            }, *mt).get();

            later().get();
            cache.evict();

            // Don't allow backlog to grow too much to avoid bad_alloc
            const auto max_active_versions = 10;
            while (versions.size() > max_active_versions) {
                later().get();
            }
        }

        done = true;
        readers.get();

        assert_that(cache.make_reader(s))
            .produces(versions.back());
    });
}<|MERGE_RESOLUTION|>--- conflicted
+++ resolved
@@ -157,23 +157,17 @@
 public:
     partition_counting_reader(flat_mutation_reader mr, int& counter)
         : delegating_reader<flat_mutation_reader>(std::move(mr)), _counter(counter) { }
-    virtual future<> fill_buffer() override {
+    virtual future<> fill_buffer(db::timeout_clock::time_point timeout) override {
         if (_count_fill_buffer) {
             ++_counter;
             _count_fill_buffer = false;
         }
-        return delegating_reader<flat_mutation_reader>::fill_buffer();
+        return delegating_reader<flat_mutation_reader>::fill_buffer(timeout);
     }
-<<<<<<< HEAD
-
-    virtual future<> fast_forward_to(const dht::partition_range& pr, db::timeout_clock::time_point timeout) override {
-        return _reader.fast_forward_to(pr, timeout);
-=======
     virtual void next_partition() override {
         _count_fill_buffer = false;
         ++_counter;
         delegating_reader<flat_mutation_reader>::next_partition();
->>>>>>> 04309684
     }
 };
 
@@ -1038,18 +1032,11 @@
                     : delegating_reader<flat_mutation_reader>(std::move(r))
                     , _throttle(t)
             {}
-            virtual future<> fill_buffer() override {
-                return delegating_reader<flat_mutation_reader>::fill_buffer().finally([this] () {
+            virtual future<> fill_buffer(db::timeout_clock::time_point timeout) override {
+                return delegating_reader<flat_mutation_reader>::fill_buffer(timeout).finally([this] () {
                     return _throttle.enter();
                 });
             }
-<<<<<<< HEAD
-
-            virtual future<> fast_forward_to(const dht::partition_range& pr, db::timeout_clock::time_point timeout) override {
-                return _reader.fast_forward_to(pr, timeout);
-            }
-=======
->>>>>>> 04309684
         };
     public:
         impl(::throttle& t, mutation_source underlying)
@@ -1372,7 +1359,7 @@
             if (with_active_memtable_reader) {
                 mt1_reader_opt = mt1->make_flat_reader(s);
                 mt1_reader_opt->set_max_buffer_size(1);
-                mt1_reader_opt->fill_buffer().get();
+                mt1_reader_opt->fill_buffer(db::no_timeout).get();
             }
 
             auto mt1_copy = make_lw_shared<memtable>(s);
